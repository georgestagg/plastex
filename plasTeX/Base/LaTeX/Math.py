--- conflicted
+++ resolved
@@ -1,4 +1,3 @@
-<<<<<<< HEAD
 #!/usr/bin/env python
 
 """
@@ -6,7 +5,7 @@
 
 """
 
-from .Arrays import Array
+from plasTeX.Base.LaTeX.Arrays import Array
 from plasTeX import Command, Environment, sourceChildren
 from plasTeX import DimenCommand, GlueCommand
 from plasTeX.Logging import getLogger
@@ -656,664 +655,4 @@
     pass
 
 class scriptscriptstyle(Command):
-    pass
-=======
-#!/usr/bin/env python
-
-"""
-C.7 Mathematical Formulas (p187)
-
-"""
-
-from Arrays import Array
-from plasTeX import Command, Environment, sourceChildren
-from plasTeX import DimenCommand, GlueCommand
-from plasTeX.Logging import getLogger
-
-#
-# C.7.1
-#
-
-# These space commands are only documented as being available in math mode,
-# but it was requested to have them be in the global namespace.
-
-class ThinSpace(Command):
-    macroName = '.'
-    unicode = u'\u2009'
-
-class NegativeThinSpace(Command):
-    macroName = '!'
-
-class MediumSpace(Command):
-    macroName = ':'
-    unicode = u'\u8196'
-
-class ThickSpace(Command):
-    macroName = ';'
-    unicode = u'\u8194'
-
-class ThinSpace_(Command):
-    macroName = '/'
-    unicode = u'\u2009'
-
-class MathEnvironment(Environment):
-    mathMode = True
-
-# Need \newcommand\({\begin{math}} and \newcommand\){\end{math}}
-
-class math(MathEnvironment):
-    @property
-    def source(self):
-        if self.hasChildNodes():
-            return '$%s$' % sourceChildren(self)
-        return '$'
-
-class displaymath(MathEnvironment):
-    blockType = True
-    @property
-    def source(self):
-        if self.hasChildNodes():
-            return r'\[ %s \]' % sourceChildren(self)
-        if self.macroMode == Command.MODE_END:
-            return r'\]'
-        return r'\['
-
-class BeginDisplayMath(Command):
-    macroName = '['
-    def invoke(self, tex):
-        o = self.ownerDocument.createElement('displaymath')
-        o.macroMode = Command.MODE_BEGIN
-        self.ownerDocument.context.push(o)
-        return [o]
-
-class EndDisplayMath(Command):
-    macroName = ']'
-    def invoke(self, tex):
-        o = self.ownerDocument.createElement('displaymath')
-        o.macroMode = Command.MODE_END
-        self.ownerDocument.context.pop(o)
-        return [o]
-
-class BeginMath(Command):
-    macroName = '('
-    def invoke(self, tex):
-        o = self.ownerDocument.createElement('math')
-        o.macroMode = Command.MODE_BEGIN
-        self.ownerDocument.context.push(o)
-        return [o]
-
-class EndMath(Command):
-    macroName = ')'
-    def invoke(self, tex):
-        o = self.ownerDocument.createElement('math')
-        o.macroMode = Command.MODE_END
-        self.ownerDocument.context.pop(o)
-        return [o]
-
-class ensuremath(Command):
-    args = 'self'
-
-class equation(MathEnvironment):
-    blockType = True
-    counter = 'equation'
-
-class EqnarrayStar(Array):
-    macroName = 'eqnarray*'
-    blockType = True
-    mathMode = True
-
-    class lefteqn(Command):
-        args = 'self'
-        def digest(self, tokens):
-            res = Command.digest(self, tokens)
-            obj = self.parentNode
-            while obj is not None and not isinstance(obj, Array.ArrayCell):
-                obj = obj.parentNode
-            if obj is not None:
-                obj.attributes['colspan'] = 3
-                obj.style['text-align'] = 'left'
-            return res
-
-    class ArrayCell(Array.ArrayCell):
-        @property
-        def source(self):
-            return '$\\displaystyle %s $' % sourceChildren(self, par=False)
-
-class eqnarray(EqnarrayStar):
-    macroName = None
-    counter = 'equation'
-
-    class EndRow(Array.EndRow):
-        """ End of a row """
-        counter = 'equation'
-        def invoke(self, tex):
-            res = Array.EndRow.invoke(self, tex)
-            res[1].ref = self.ref
-            self.ownerDocument.context.currentlabel = res[1]
-            return res
-
-    def invoke(self, tex):
-        res = EqnarrayStar.invoke(self, tex)
-        if self.macroMode == self.MODE_END:
-            return res
-        res[1].ref = self.ref
-        return res
-class nonumber(Command):
-
-    def invoke(self, tex):
-        self.ownerDocument.context.counters['equation'].addtocounter(-1)
-
-    def digest(self, tokens):
-        try:
-            row = self.parentNode
-            while not isinstance(row, Array.ArrayRow):
-                row = row.parentNode
-            row.ref = None
-        except AttributeError as e:
-            print 'problem encountered %s' % e
-
-class notag(nonumber):
-    pass
-
-class lefteqn(Command):
-    args = 'self'
-
-#
-# Style Parameters
-#
-
-class jot(DimenCommand):
-    value = DimenCommand.new(0)
-
-class mathindent(DimenCommand):
-    value = DimenCommand.new(0)
-
-class abovedisplayskip(GlueCommand):
-    value = GlueCommand.new(0)
-
-class belowdisplayskip(GlueCommand):
-    value = GlueCommand.new(0)
-
-class abovedisplayshortskip(GlueCommand):
-    value = GlueCommand.new(0)
-
-class belowdisplayshortskip(GlueCommand):
-    value = GlueCommand.new(0)
-
-
-#
-# C.7.2 Common Structures
-#
-
-# _
-# ^
-# '
-
-class frac(Command):
-    args = 'numer denom'
-
-class sqrt(Command):
-    args = '[ n ] self'
-
-class ldots(Command):
-    unicode = u'\u2026'
-
-class cdots(Command):
-    pass
-
-class vdots(Command):
-    pass
-
-class ddots(Command):
-    pass
-
-#
-# C.7.3 Mathematical Symbols
-#
-
-#
-# Table 3.3: Greek Letters
-#
-
-class MathSymbol(Command):
-    pass
-
-# Lowercase
-class alpha(MathSymbol): unicode = unichr(945)
-class beta(MathSymbol): unicode = unichr(946)
-class gamma(MathSymbol): unicode = unichr(947)
-class delta(MathSymbol): unicode = unichr(948)
-class epsilon(MathSymbol): unicode = unichr(949)
-class varepsilon(MathSymbol): unicode = unichr(949)
-class zeta(MathSymbol): unicode = unichr(950)
-class eta(MathSymbol): unicode = unichr(951)
-class theta(MathSymbol): unicode = unichr(952)
-class vartheta(MathSymbol): unicode = unichr(977)
-class iota(MathSymbol): unicode = unichr(953)
-class kappa(MathSymbol): unicode = unichr(954)
-class GreekLamda(MathSymbol):
-    macroName = 'lambda'
-    unicode = unichr(955)
-class mu(MathSymbol): unicode = unichr(956)
-class nu(MathSymbol): unicode = unichr(957)
-class xi(MathSymbol): unicode = unichr(958)
-class pi(MathSymbol): unicode = unichr(960)
-class varpi(MathSymbol): unicode = unichr(982)
-class rho(MathSymbol): unicode = unichr(961)
-class varrho(MathSymbol): unicode = unichr(1009)
-class sigma(MathSymbol): unicode = unichr(963)
-class varsigma(MathSymbol): unicode = unichr(962)
-class tau(MathSymbol): unicode = unichr(964)
-class upsilon(MathSymbol): unicode = unichr(965)
-class phi(MathSymbol): unicode = unichr(966)
-class varphi(MathSymbol): unicode = unichr(981)
-class chi(MathSymbol): unicode = unichr(967)
-class psi(MathSymbol): unicode = unichr(968)
-class omega(MathSymbol): unicode = unichr(969)
-
-# Uppercase
-class Gamma(MathSymbol): unicode = unichr(915)
-class Delta(MathSymbol): unicode = unichr(916)
-class Theta(MathSymbol): unicode = unichr(920)
-class Lambda(MathSymbol): unicode = unichr(923)
-class Xi(MathSymbol): unicode = unichr(926)
-class Pi(MathSymbol): unicode = unichr(928)
-class Sigma(MathSymbol): unicode = unichr(931)
-class Upsilon(MathSymbol): unicode = unichr(978)
-class Phi(MathSymbol): unicode = unichr(934)
-class Psi(MathSymbol): unicode = unichr(936)
-class Omega(MathSymbol): unicode = unichr(8486)
-
-
-#
-# Table 3.4: Binary Operation Symbols
-#
-
-class pm(MathSymbol): unicode = unichr(177)
-class mp(MathSymbol): unicode = unichr(8723)
-class times(MathSymbol): unicode = unichr(215)
-class div(MathSymbol): unicode = unichr(247)
-class ast(MathSymbol): unicode = unichr(42)
-class star(MathSymbol): unicode = unichr(8902)
-class circ(MathSymbol): unicode = unichr(9675)
-class bullet(MathSymbol): unicode = unichr(8226)
-class cdot(MathSymbol): unicode = unichr(183)
-class cap(MathSymbol): unicode = unichr(8745)
-class cup(MathSymbol): unicode = unichr(8746)
-class uplus(MathSymbol): unicode = unichr(8846)
-class sqcap(MathSymbol): unicode = unichr(8851)
-class sqcup(MathSymbol): unicode = unichr(8852)
-class vee(MathSymbol): unicode = unichr(8744)
-class wedge(MathSymbol): unicode = unichr(8743)
-class setminus(MathSymbol): unicode = unichr(8726)
-class wr(MathSymbol): unicode = unichr(8768)
-class diamond(MathSymbol): unicode = unichr(8900)
-class bigtriangleup(MathSymbol): unicode = unichr(9651)
-class bigtriangledown(MathSymbol): unicode = unichr(9661)
-class triangleleft(MathSymbol): unicode = unichr(9667)
-class triangleright(MathSymbol): unicode = unichr(9657)
-class lhd(MathSymbol): pass
-class rhd(MathSymbol): pass
-class unlhd(MathSymbol): pass
-class unrhd(MathSymbol): pass
-class oplus(MathSymbol): unicode = unichr(8853)
-class ominus(MathSymbol): unicode = unichr(8854)
-class otimes(MathSymbol): unicode = unichr(8855)
-class oslash(MathSymbol): unicode = unichr(8856)
-class odot(MathSymbol): unicode = unichr(8857)
-class bigcirc(MathSymbol): unicode = unichr(9711)
-class dagger(MathSymbol): unicode = unichr(8224)
-class ddagger(MathSymbol): unicode = unichr(8225)
-class amalg(MathSymbol): unicode = unichr(8720)
-
-#
-# Table 3.5: Relation Symbols
-#
-
-class Not(MathSymbol):
-    macroName = 'not'
-    args = 'symbol'
-class leq(MathSymbol): unicode = unichr(8804)
-class le(MathSymbol): unicode = unichr(8804)
-class prec(MathSymbol): unicode = unichr(8826)
-class preceq(MathSymbol): unicode = unichr(8828)
-class ll(MathSymbol): unicode = unichr(8810)
-class subset(MathSymbol): unicode = unichr(8834)
-class subseteq(MathSymbol): unicode = unichr(8838)
-class sqsubseteq(MathSymbol): unicode = unichr(8849)
-class In(MathSymbol):
-    macroName = 'in'
-class vdash(MathSymbol): unicode = unichr(8866)
-class geq(MathSymbol): unicode = unichr(8805)
-class ge(MathSymbol): unicode = unichr(8805)
-class succ(MathSymbol): unicode = unichr(8827)
-class succeq(MathSymbol): unicode = unichr(8829)
-class gg(MathSymbol): unicode = unichr(8811)
-class supset(MathSymbol): unicode = unichr(8835)
-class supseteq(MathSymbol): unicode = unichr(8839)
-class sqsupset(MathSymbol): unicode = unichr(8848)
-class sqsupseteq(MathSymbol): unicode = unichr(8850)
-class ni(MathSymbol): unicode = unichr(8715)
-class dashv(MathSymbol): unicode = unichr(8867)
-class equiv(MathSymbol): unicode = unichr(8801)
-class sim(MathSymbol): unicode = unichr(8764)
-class simeq(MathSymbol): unicode = unichr(8771)
-class asymp(MathSymbol): unicode = unichr(8781)
-class approx(MathSymbol): unicode = unichr(8776)
-class cong(MathSymbol): unicode = unichr(8773)
-class neq(MathSymbol): unicode = unichr(8800)
-class ne(MathSymbol): unicode = unichr(8800)
-class doteq(MathSymbol): unicode = unichr(8784)
-class notin(MathSymbol): pass
-class models(MathSymbol): unicode = unichr(8871)
-class perp(MathSymbol): unicode = unichr(8869)
-class mid(MathSymbol): unicode = unichr(8739)
-class parallel(MathSymbol): unicode = unichr(8741)
-class bowtie(MathSymbol): unicode = unichr(8904)
-class Join(MathSymbol): pass
-class smile(MathSymbol): unicode = unichr(8995)
-class frown(MathSymbol): unicode = unichr(8994)
-class propto(MathSymbol): unicode = unichr(8733)
-
-#
-# Table 3.6: Arrow Symbols
-#
-
-class leftarrow(MathSymbol): unicode = unichr(8592)
-class Leftarrow(MathSymbol): unicode = unichr(8656)
-class rightarrow(MathSymbol): unicode = unichr(8594)
-class Rightarrow(MathSymbol): unicode = unichr(8658)
-class leftrightarrow(MathSymbol): unicode = unichr(8596)
-class Leftrightarrow(MathSymbol): unicode = unichr(8660)
-class mapsto(MathSymbol): unicode = unichr(8614)
-class hookleftarrow(MathSymbol): unicode = unichr(8617)
-class leftharpoonup(MathSymbol): unicode = unichr(8636)
-class leftharpoondown(MathSymbol): unicode = unichr(8637)
-class rightleftharpoons(MathSymbol): unicode = unichr(8652)
-class longleftarrow(MathSymbol): pass
-class Longleftarrow(MathSymbol): pass
-class longrightarrow(MathSymbol): pass
-class Longrightarrow(MathSymbol): pass
-class longleftrightarrow(MathSymbol): pass
-class Longleftrightarrow(MathSymbol): pass
-class longmapsto(MathSymbol): pass
-class hookrightarrow(MathSymbol): unicode = unichr(8618)
-class rightharpoonup(MathSymbol): unicode = unichr(8640)
-class rightharpoondown(MathSymbol): unicode = unichr(8641)
-class leadsto(MathSymbol): pass
-class uparrow(MathSymbol): unicode = unichr(8593)
-class Uparrow(MathSymbol): unicode = unichr(8657)
-class downarrow(MathSymbol): unicode = unichr(8595)
-class Downarrow(MathSymbol): unicode = unichr(8659)
-class updownarrow(MathSymbol): unicode = unichr(8597)
-class Updownarrow(MathSymbol): unicode = unichr(8661)
-class nearrow(MathSymbol): unicode = unichr(8599)
-class searrow(MathSymbol): unicode = unichr(8600)
-class swarrow(MathSymbol): unicode = unichr(8601)
-class nwarrow(MathSymbol): unicode = unichr(8598)
-
-#
-# Table 3.7: Miscellaneous Symbols
-#
-
-class aleph(MathSymbol): unicode = unichr(8501)
-class hbar(MathSymbol): unicode = unichr(8463)
-class imath(MathSymbol): pass
-class jmath(MathSymbol): pass
-class ell(MathSymbol): unicode = unichr(8467)
-class wp(MathSymbol): unicode = unichr(8472)
-class Re(MathSymbol): unicode = unichr(8476)
-class Im(MathSymbol): unicode = unichr(8465)
-class mho(MathSymbol): unicode = unichr(8487)
-class prime(MathSymbol): unicode = unichr(8242)
-class emptyset(MathSymbol): unicode = unichr(8709)
-class nabla(MathSymbol): unicode = unichr(8711)
-class surd(MathSymbol): unicode = unichr(8730)
-class top(MathSymbol): unicode = unichr(8868)
-class bot(MathSymbol): unicode = unichr(8869)
-class VerticalBar(MathSymbol):
-    macroName = '|'
-class forall(MathSymbol): unicode = unichr(8704)
-class exists(MathSymbol): unicode = unichr(8707)
-class neg(MathSymbol): pass
-class flat(MathSymbol): unicode = unichr(9837)
-class natural(MathSymbol): unicode = unichr(9838)
-class sharp(MathSymbol): unicode = unichr(9839)
-class backslash(MathSymbol): unicode = unichr(92)
-class partial(MathSymbol): unicode = unichr(8706)
-class infty(MathSymbol): unicode = unichr(8734)
-class Box(MathSymbol): pass
-class Diamond(MathSymbol): pass
-class triangle(MathSymbol): unicode = unichr(9653)
-class clubsuit(MathSymbol): unicode = unichr(9827)
-class diamondsuit(MathSymbol): unicode = unichr(9830)
-class heartsuit(MathSymbol): unicode = unichr(9829)
-class spadesuit(MathSymbol): unicode = unichr(9824)
-
-#
-# Table 3.8: Variable-sized Symbols
-#
-
-class sum(MathSymbol): unicode = unichr(8721)
-class prod(MathSymbol): unicode = unichr(8719)
-class coprod(MathSymbol): unicode = unichr(8720)
-class int(MathSymbol): unicode = unichr(8747)
-class oint(MathSymbol): unicode = unichr(8750)
-class bigcap(MathSymbol): pass
-class bigcup(MathSymbol): pass
-class bigsqcup(MathSymbol): pass
-class bigvee(MathSymbol): pass
-class bigwedge(MathSymbol): pass
-class bigodot(MathSymbol): pass
-class bigotimes(MathSymbol): pass
-class bigoplus(MathSymbol): pass
-class biguplus(MathSymbol): pass
-
-#
-# Table 3.9: Log-like Functions
-#
-
-class Logarithm(MathSymbol):
-    macroName = 'log'
-class bmod(MathSymbol): pass
-class pmod(MathSymbol):
-    args = 'self'
-class arccos(MathSymbol): pass
-class arcsin(MathSymbol): pass
-class arctan(MathSymbol): pass
-class arg(MathSymbol): pass
-class cos(MathSymbol): pass
-class cosh(MathSymbol): pass
-class cot(MathSymbol): pass
-class coth(MathSymbol): pass
-class csc(MathSymbol): pass
-class deg(MathSymbol): pass
-class det(MathSymbol): pass
-class dim(MathSymbol): pass
-class exp(MathSymbol): pass
-class gcd(MathSymbol): pass
-class hom(MathSymbol): pass
-class inf(MathSymbol): pass
-class ker(MathSymbol): pass
-class lg(MathSymbol): pass
-class lim(MathSymbol): pass
-class liminf(MathSymbol): pass
-class limsup(MathSymbol): pass
-class ln(MathSymbol): pass
-class log(MathSymbol): pass
-class max(MathSymbol): pass
-class min(MathSymbol): pass
-class Pr(MathSymbol): pass
-class sec(MathSymbol): pass
-class sin(MathSymbol): pass
-class sinh(MathSymbol): pass
-class sup(MathSymbol): pass
-class tan(MathSymbol): pass
-class tanh(MathSymbol): pass
-
-
-#
-# C.7.4 Arrays (see Arrays.py)
-#
-
-#
-# C.7.5 Delimiters
-#
-
-class left(Command):
-    args = 'delim'
-
-class right(Command):
-    args = 'delim'
-
-# Table 3.10: Delimiters and TeXbook (p359)
-
-class Delimiter(Command):
-    pass
-
-class langle(Delimiter): pass
-class rangle(Delimiter): pass
-class lbrace(Delimiter): pass
-class rbrace(Delimiter): pass
-class lceil(Delimiter): pass
-class rceil(Delimiter): pass
-class lfloor(Delimiter): pass
-class rfloor(Delimiter): pass
-class lgroup(Delimiter): pass
-class rgroup(Delimiter): pass
-class lmoustache(Delimiter): pass
-class rmoustache(Delimiter): pass
-class uparrow(Delimiter): pass
-class Uparrow(Delimiter): pass
-class downarrow(Delimiter): pass
-class Downarrow(Delimiter): pass
-class updownarrow(Delimiter): pass
-class Updownarrow(Delimiter): pass
-class arrowvert(Delimiter): pass
-class Arrowvert(Delimiter): pass
-class vert(Delimiter): pass
-class Vert(Delimiter): pass
-class backslash(Delimiter): pass
-class bracevert(Delimiter): pass
-
-class bigl(Delimiter): pass
-class bigm(Delimiter): pass
-class bigr(Delimiter): pass
-class Bigl(Delimiter): pass
-class Bigm(Delimiter): pass
-class Bigr(Delimiter): pass
-class biggl(Delimiter): pass
-class biggr(Delimiter): pass
-class Biggl(Delimiter): pass
-class Biggr(Delimiter): pass
-class biggm(Delimiter): pass
-class Biggm(Delimiter): pass
-class Big(Delimiter):
-    args = 'char'
-class bigg(Delimiter):
-    args = 'char'
-class Bigg(Delimiter):
-    args = 'char'
-
-class choose(Command):
-    pass
-
-class brack(Command):
-    pass
-
-class brace(Command):
-    pass
-
-#class sqrt(Command):
-#    pass
-
-#
-# C.7.6 Putting One Thing Above Another
-#
-
-class overline(Command):
-    args = 'self'
-
-class underline(Command):
-    args = 'self'
-
-class overbrace(Command):
-    args = 'self'
-
-class underbrace(Command):
-    args = 'self'
-
-# Accents
-
-class MathAccent(Command):
-    args = 'self'
-
-class hat(MathAccent): pass
-class check(MathAccent): pass
-class breve(MathAccent): pass
-class acute(MathAccent): pass
-class grave(MathAccent): pass
-class tilde(MathAccent): pass
-class bar(MathAccent): pass
-class vec(MathAccent): pass
-class dot(MathAccent): pass
-class ddot(MathAccent): pass
-
-class widehat(MathAccent): pass
-class widetilde(MathAccent): pass
-class imath(MathAccent): pass
-class jmath(MathAccent): pass
-class stackrel(MathAccent):
-    args = 'top bottom'
-
-#
-# C.7.7 Spacing
-#
-
-# These are nested inside the MathEnvironemnt
-
-
-#
-# C.7.8 Changing Style
-#
-
-# Type Style
-
-class mathrm(Command):
-    args = 'self'
-
-class mathit(Command):
-    args = 'self'
-
-class mathbf(Command):
-    args = 'self'
-
-class mathsf(Command):
-    args = 'self'
-
-class mathtt(Command):
-    args = 'self'
-
-class mathcal(Command):
-    args = 'self'
-
-class boldmath(Command):
-    pass
-
-class unboldmath(Command):
-    pass
-
-# Math Style
-
-class displaystyle(Command):
-    pass
-
-class textstyle(Command):
-    pass
-
-class scriptstyle(Command):
-    pass
-
-class scriptscriptstyle(Command):
-    pass
->>>>>>> refs/remotes/origin/master+    pass