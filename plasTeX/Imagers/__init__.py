<<<<<<< HEAD
#!/usr/bin/env python

import os, time, tempfile, shutil, re, string, pickle, codecs
try: from hashlib import md5
except ImportError: from md5 import new as md5
from plasTeX.Logging import getLogger
from io import StringIO
from plasTeX.Filenames import Filenames
from plasTeX.dictutils import ordereddict
import subprocess
import shlex

log = getLogger()
depthlog = getLogger('render.images.depth')
status = getLogger('status')
imagelog = getLogger('imager')

try:
    import Image as PILImage
    import ImageChops as PILImageChops
except ImportError:
    PILImage = PILImageChops = None

def autoCrop(im, bgcolor=None, margin=0):
    """
    Automatically crop image down to non-background portion

    Required Argument:
    im -- image object

    Optional Argument:
    bgcolor -- value or tuple containing the color to use for the 
        background color when cropping
    margin -- leave this many pixels around the content.  If there
        aren't that many pixels to leave, leave as many as possible.

    Returns: cropped image object and tuple containing the number
        of pixels removed from each side (left, top, right, bottom) 

    """
    if im.mode != "RGB":
        im = im.convert("RGB")

    origbbox = im.getbbox()
    if origbbox is None:
        origbbox = (0,0,im.size[0],im.size[1])

    # Figure out the background color from the corners, if needed
    if bgcolor is None:
        topleft = im.getpixel((origbbox[0],origbbox[1]))
        topright = im.getpixel((origbbox[2]-1,origbbox[1]))
        bottomleft = im.getpixel((origbbox[0],origbbox[3]-1))
        bottomright = im.getpixel((origbbox[2]-1,origbbox[3]-1))
        corners = [topleft, topright, bottomleft, bottomright]

        matches = []
        matches.append(len([x for x in corners if x == topleft]))
        matches.append(len([x for x in corners if x == topright]))
        matches.append(len([x for x in corners if x == bottomleft]))
        matches.append(len([x for x in corners if x == bottomright]))

        try: bgcolor = corners[matches.index(1)]
        except ValueError: pass
        try: bgcolor = corners[matches.index(2)]
        except ValueError: pass
        try: bgcolor = corners[matches.index(3)]
        except ValueError: pass
        try: bgcolor = corners[matches.index(4)]
        except ValueError: pass

    # Create image with only the background color
    bg = PILImage.new("RGB", im.size, bgcolor)

    # Get bounding box of non-background content
    diff = PILImageChops.difference(im, bg)
    bbox = diff.getbbox()
    if bbox:
        if margin:
            bbox = list(bbox)
            bbox[0] -= margin
            bbox[1] -= margin
            bbox[2] += margin
            bbox[3] += margin
            bbox = tuple([max(0,x) for x in bbox])
        return im.crop(bbox), tuple([abs(x-y) for x,y in zip(origbbox,bbox)]), bgcolor
    return PILImage.new("RGB", (1,1), bgcolor), (0,0,0,0), bgcolor
    return None, None, bgcolor # no contents

class Box(object):
    pass

class Dimension(float):
    """
    Dimension object used for width, height, and depth of images

    This object is simply a float value.  The value of the float 
    is in pixels.  All other units can be gotten using their 
    corresponding property.

    """
    fontSize = 15
    @property
    def ex(self): 
        return '%sex' % self.format(self / (self.fontSize * 0.6))
    @property
    def em(self): 
        return '%sem' % self.format(self / self.fontSize)
    @property
    def pt(self): 
        return '%spt' % self.format(self)
    @property
    def px(self): 
        return '%spx' % self.format(self)
    @property
    def mm(self): 
        return '%smm' % self.format(self.cm * 10.0)
    @property
    def inch(self): 
        return '%sin' % self.format(self.pt / 72.0)
    @property
    def cm(self): 
        return '%scm' % self.format(self.inch * 2.54)
    @property
    def pc(self): 
        return '%spc' % self.format(self.pt / 12.0)

    def __getattribute__(self, name):
        if name in ['in']:
            return self.inch
        return float.__getattribute__(self, name)

    def format(self, value):
        if abs(int(value) - value) < 0.0001:
            return '%s' % int(value)
        return '%0.3f' % value

    def __str__(self):
        return self.format(self)

    def __repr__(self):
        return self.format(self)
        

class DimensionPlaceholder(str):
    """ 
    Placeholder for dimensions

    Dimensions for an image aren't generally known until the end of
    the rendering process.  This object generates a placeholder
    for the dimension.

    """
    imageUnits = ''
    def __getattribute__(self, name):
        if name in ['in','ex','em','pt','px','mm','cm','pc']:
            if not self:
                return self
            vars = {'units':name}
            return self + string.Template(self.imageUnits).substitute(vars)
        return str.__getattribute__(self, name)
    def __setattribute__(self, name, value):
        if name in ['in','ex','em','pt','px','mm','cm','pc']:
            return 
        return str.__setattribute__(self, name, value)

class Image(object):
    """ Generic image object """

    def __init__(self, filename, config, width=None, height=None, alt=None,
                       depth=None, longdesc=None):
        self.filename = filename
        self.path = os.path.join(os.getcwd(), self.filename)
        self.width = width
        self.height = height
        self.alt = alt
        self.depth = depth
        self.depthRatio = 0
        self.longdesc = longdesc 
        self.config = config
        self._cropped = False
        self.bitmap = self
        self.checksum = None

    def height():
        def fget(self):
            return getattr(self.bitmap, '_height', None)
        def fset(self, value):
            if value is None:
                self._height = value
            elif isinstance(value, DimensionPlaceholder):
                self._height = value
            else:
                self._height = Dimension(value)
        return locals()
    height = property(**height())

    def width():
        def fget(self):
            return getattr(self.bitmap, '_width', None)
        def fset(self, value):
            if value is None:
                self._width = value
            elif isinstance(value, DimensionPlaceholder):
                self._width = value
            else:
                self._width = Dimension(value)
        return locals()
    width = property(**width())

    def depth():
        def fget(self):
            return getattr(self, '_depth', None)
        def fset(self, value):
            if value is None:
                self._depth = value
            elif isinstance(value, DimensionPlaceholder):
                self._depth = value
            else:
                self._depth = Dimension(value)
        return locals()
    depth = property(**depth())

    @property
    def url(self):
        base = self.config['base-url']
        if base and base.endswith('/'):
            base = base[:-1]
        if base:
            return '%s/%s' % (base, self.filename)
        return self.filename

    def crop(self):
        """ Do the actual cropping """
        if self._cropped:
            return

        # Crop an SVG image
        if os.path.splitext(self.path)[-1] in ['.svg']:
            svg = open(self.path,'r').read()

            self.width = 0
            width = re.search(r'width=(?:\'|")([^\d\.]+)\w*(?:\'|")', svg)
            if width:
                self.width = float(width)

            self.height = 0
            height = re.search(r'height=(?:\'|")([^\d\.]+)\w*(?:\'|")', svg)
            if height:
                self.height = float(height)

            self.depth = 0
            if self.bitmap and self.height:
                depth = (self.height / self.bitmap.height) * self.bitmap.depth
                if abs(depth - int(depth)) > 0.1:
                    self.depth = depth - 1
                else:
                    self.depth = depth
                
            self._cropped = True
            return

        padbaseline = self.config['baseline-padding']

        try:
            im, self.depth = self._stripBaseline(PILImage.open(self.path), 
                                             padbaseline)
            self.width, self.height = im.size
        except IOError as msg:
#           import traceback
#           traceback.print_exc()
            self._cropped = True
            log.warning(msg)
            return

        if padbaseline and self.depth > padbaseline:
            log.warning('depth of image %s (%d) is greater than the baseline padding (%s).  This may cause the image to be misaligned with surrounding text.', self.filename, self.depth, padbaseline)

        if self.config['transparent']:
            im = im.convert("P")
            lut = im.resize((256,1))
            lut.putdata(list(range(256)))
            index = list(lut.convert("RGB").getdata()).index((255,255,255))
            im.save(self.path, transparency=index)
        else:
            im.save(self.path)

        self._cropped = True

    def __str__(self):
        return self.filename

    def __repr__(self):
        return self.filename

    def _autoCrop(self, im, bgcolor=None, margin=0):
        return autoCrop(im, bgcolor, margin)

    def _stripBaseline(self, im, padbaseline=0):
        """
        Find the baseline register mark and crop it out

        The image has to have a particular layout.  The top left corner
        must be the background color of the image.  There should be a
        square registration mark which has the bottom edge at the baseline
        of the image (see \\plasTeXregister in LaTeX code at the top
        of this file).  This registration mark should be the leftmost 
        content of the image.  If the registration mark is at the top
        of the image, the baseline is ignored.

        Required Arguments:
        im -- image to be cropped

        Keyword Arguments:
        padbaseline -- amount to pad the bottom of all cropped images.
            This allows you to use one margin-bottom for all images;
            however, you need to make sure that this padding is large 
            enough to handle the largest descender in the document.

        Returns:
        (cropped image, distance from baseline to bottom of image)

        """
        if im.mode != "RGB":
            im = im.convert("RGB")

        depth = 0

        # Crop the image so that the regitration mark is on the left edge
        im, box, background = self._autoCrop(im)

        width, height = im.size
        
        # Determine if registration mark is at top or left
        top = False
        # Found mark at top
        if im.getpixel((0,0)) != background:
            top = True
            i = 1
            # Parse past the registration mark
            # We're fudging the vertical position by 1px to catch 
            # things sitting right under the baseline.
            while i < width and im.getpixel((i,1)) != background:
                i += 1
            # Look for additional content after mark
            if i < width:
                while i < width and im.getpixel((i,1)) == background:
                    i += 1
                # If there is non-background content after mark,
                # consider the mark to be on the left
                if i < width:
                    top = False

        # Registration mark at the top
        blank = False
        if top:
            pos = height - 1
            while pos and im.getpixel((0,pos)) == background:
                pos -= 1
            depth = pos - height + 1

            # Get the height of the registration mark so it can be cropped out
            rheight = 0
            while rheight < height and im.getpixel((0,rheight)) != background:
                rheight += 1

            # If the depth is the entire height, just make depth = 0
            if -depth == (height-rheight):
                depth = 0

            # Handle empty images
            bbox = im.getbbox()
            if bbox is None or rheight == (height-1):
                blank = True
            else:
                bbox = list(bbox)
                bbox[1] = rheight

        # Registration mark on left side
        if blank or not(top) or im.getbbox()[1] == 0:
            pos = height - 1
            while pos and im.getpixel((0,pos)) == background:
                pos -= 1
            depth = pos - height + 1

            # Get the width of the registration mark so it can be cropped out
            rwidth = 0
            while rwidth < width and im.getpixel((rwidth,pos)) != background:
                rwidth += 1

            # Handle empty images
            bbox = im.getbbox()
            if bbox is None or rwidth == (width-1):
                return PILImage.new("RGB", (1,1), background), 0

            bbox = list(bbox)
            bbox[0] = rwidth

        # Crop out register mark, and autoCrop result    
        im, cropped, background = self._autoCrop(im.crop(bbox), background)

        # If the content was entirely above the baseline, 
        # we need to keep that whitespace
        depth += cropped[3]
        depthlog.debug('Depth of image %s is %s', self.filename, depth)

        # Pad all images with the given amount.  This allows you to 
        # set one margin-bottom for all images.
        if padbaseline:
            width, height = im.size
            newim = PILImage.new("RGB", (width,height+(padbaseline+depth)), background)
            newim.paste(im, im.getbbox())
            im = newim

        return im, depth
    

class Imager(object):
    """ Generic Imager """

    # The command to run on the LaTeX output file to generate images.
    # This should be overridden by the subclass.
    command = ''

    # The compiler command used to compile the LaTeX document
    compiler = 'latex'

    # Verification command to determine if the imager is available
    verification = ''

    fileExtension = '.png'

    imageAttrs = ''
    imageUnits = ''

    def __init__(self, document, imageTypes=None):
        self.config = document.config
        self.ownerDocument = document

        if imageTypes is None:
            self.imageTypes = [self.fileExtension]
        else:
            self.imageTypes = imageTypes[:]

        # Dictionary that makes sure each image is only generated once.
        # The key is the LaTeX source and the value is the image instance.
        self._cache = {}
        usednames = {}
        self._filecache = os.path.abspath(os.path.join('.cache', 
                                          self.__class__.__name__+'.images'))
        if self.config['images']['cache'] and os.path.isfile(self._filecache):
            try: 
                self._cache = pickle.load(open(self._filecache, 'r'))
                for key, value in list(self._cache.items()):
                    if not os.path.isfile(value.filename):
                        del self._cache[key]
                        continue
                    usednames[value.filename] = None
            except ImportError:
                os.remove(self._filecache)

        # List of images in the order that they appear in the LaTeX file
        self.images = ordereddict()

        # Images that are simply copied from the source directory
        self.staticimages = ordereddict()

        # Filename generator
        self.newFilename = Filenames(self.config['images'].get('filenames', raw=True), 
                           vars={'jobname':document.userdata.get('jobname','')},
                           extension=self.fileExtension, invalid=usednames)

        # Start the document with a preamble
        self.source = StringIO()
        self.source.write('\\scrollmode\n')
        self.writePreamble(document)
        self.source.write('\\begin{document}\n')

        # Set up additional options
        self._configOptions = self.formatConfigOptions(self.config['images'])

    def formatConfigOptions(self, config):
        """
        Format configuration options as command line options

        Required Arguments:
        config -- the images section of the configuration object

        Returns: a list of two-element tuples contain option value pairs 

        Example::
            output = []
            if config['resolution']:
                output.append(('-D', config['resolution']))
            return output

        """
        return []

    def writePreamble(self, document):
        """ Write any necessary code to the preamble of the document """
        self.source.write(document.preamble.source)
        self.source.write('\\makeatletter\\oddsidemargin -0.25in\\evensidemargin -0.25in\n')

#       self.source.write('\\tracingoutput=1\n')
#       self.source.write('\\tracingonline=1\n')
#       self.source.write('\\showboxbreadth=\maxdimen\n')
#       self.source.write('\\showboxdepth=\maxdimen\n')
#       self.source.write('\\newenvironment{plasTeXimage}[1]{\\def\\@current@file{#1}\\thispagestyle{empty}\\def\\@eqnnum{}\\setbox0=\\vbox\\bgroup}{\\egroup\\typeout{imagebox:\\@current@file(\\the\\ht0+\\the\\dp0)}\\box0\\newpage}')

        self.source.write('\\@ifundefined{plasTeXimage}{'
                          '\\newenvironment{plasTeXimage}[1]{' +
                          '\\vfil\\break\\plasTeXregister' +
                          '\\thispagestyle{empty}\\def\\@eqnnum{}\\def\\tagform@{\\@gobble}' +
                          '\\ignorespaces}{}}{}\n')
        self.source.write('\\@ifundefined{plasTeXregister}{' +
                          '\\def\\plasTeXregister{\\parindent=-0.5in\\ifhmode\\hrule' +
                          '\\else\\vrule\\fi height 2pt depth 0pt ' +
                          'width 2pt\\hskip2pt}}{}\n')

    def verify(self):
        """ Verify that this commmand works on this machine """
        if self.verification:
            proc = os.popen(self.verification)
            proc.read()
            if not proc.close():
                return True
            return False

        if not self.command.strip():
            return False

        cmd = self.command.split()[0]

        if not cmd:
            return False

        proc = os.popen('%s --help' % cmd)
        proc.read()
        if not proc.close():
            return True

        return False

    @property
    def enabled(self):
        if self.config['images']['enabled'] and \
           (self.command or (type(self) is not Imager and type(self) is not VectorImager)): 
            return True
        return False

    def close(self):
        """ Invoke the rendering code """
        # Finish the document
        self.source.write('\n\\end{document}\\endinput')

        for value in list(self._cache.values()):
            if value.checksum and os.path.isfile(value.path):
                 d = md5(open(value.path,'r').read()).digest()
                 if value.checksum != d:
                     log.warning('The image data for "%s" on the disk has changed.  You may want to clear the image cache.' % value.filename)

        # Bail out if there are no images
        if not self.images:
            return 

        if not self.enabled:
            return

        # Compile LaTeX source, then convert the output
        self.source.seek(0)
        output = self.compileLatex(self.source.read())
        if output is None:
            log.error('Compilation of the document containing the images failed.  No output file was found.')
            return

        self.convert(output)

        for value in list(self._cache.values()):
            if value.checksum is None and os.path.isfile(value.path):
                 value.checksum = md5(open(value.path,'r').read()).digest()

        if not os.path.isdir(os.path.dirname(self._filecache)):
            os.makedirs(os.path.dirname(self._filecache))
        pickle.dump(self._cache, open(self._filecache,'w'))

    def compileLatex(self, source):
        """
        Compile the LaTeX source

        Arguments:
        source -- the LaTeX source to compile

        Returns:
        file object corresponding to the output from LaTeX

        """
        cwd = os.getcwd()

        # Make a temporary directory to work in
        tempdir = tempfile.mkdtemp()
        os.chdir(tempdir)

        filename = 'images.tex'

        # Write LaTeX source file
        if self.config['images']['save-file']:
            self.source.seek(0)
            codecs.open(os.path.join(cwd,filename), 'w', self.config['files']['input-encoding']).write(self.source.read())
        self.source.seek(0)
        codecs.open(filename, 'w', self.config['files']['input-encoding']).write(self.source.read())

        # Run LaTeX
        os.environ['SHELL'] = '/bin/sh'
        program = self.config['images']['compiler']
        if not program:
            program = self.compiler

        cmd = r'%s %s' % (program, filename)
        p = subprocess.Popen(shlex.split(cmd),
                     stdout=subprocess.PIPE,
                     stderr=subprocess.STDOUT,
                     )
        while True:
            line = p.stdout.readline()
            done = p.poll()
            if line:
                imagelog.info(str(line.strip()))        
            elif done is not None:
                break

        output = None
        for ext in ['.dvi','.pdf','.ps']:
            if os.path.isfile('images'+ext):
                output = WorkingFile('images'+ext, 'rb', tempdir=tempdir)
                break

        # Change back to original working directory
        os.chdir(cwd)

        return output

    def executeConverter(self, output):
        """ 
        Execute the actual image converter 

        Arguments:
        output -- file object pointing to the rendered LaTeX output

        Returns:
        two-element tuple.  The first element is the return code of the
        command.  The second element is the list of filenames generated.
        If the default filenames (i.e. img001.png, img002.png, ...) are
        used, you can simply return None.

        """
        open('images.out', 'wb').write(output.read())
        options = ''
        if self._configOptions:
            for opt, value in self._configOptions:
                opt, value = str(opt), str(value)
                if ' ' in value:
                    value = '"%s"' % value
                options += '%s %s ' % (opt, value)

        cmd = r'%s %s%s' % (self.command, options, 'images.out')
        p = subprocess.Popen(shlex.split(cmd),
                             stdout=subprocess.PIPE,
                             stderr=subprocess.STDOUT,
                           )
        done = None
        while True:
            line = p.stdout.readline()
            done = p.poll()
            if line:
                imagelog.info(str(line.strip()))        
            elif done is not None:
                break
        return done, None

    def convert(self, output):
        """
        Convert the output from LaTeX into images

        Arguments:
        output -- output file object

        """
        if not self.command and self.executeConverter is Imager.executeConverter:
            log.warning('No imager command is configured.  ' +
                        'No images will be created.')
            return

        cwd = os.getcwd()

        # Make a temporary directory to work in
        tempdir = tempfile.mkdtemp()
        os.chdir(tempdir)

        # Execute converter
        rc, images = self.executeConverter(output)
        if rc:
            log.warning('Image converter did not exit properly.  ' +
                        'Images may be corrupted or missing.')

        # Get a list of all of the image files
        if images is None:
            images = [f for f in os.listdir('.') 
                            if re.match(r'^img\d+\.\w+$', f)]
        if len(images) != len(self.images):
            log.warning('The number of images generated (%d) and the number of images requested (%d) is not the same.' % (len(images), len(self.images)))

        # Sort by creation date
        #images.sort(lambda a,b: cmp(os.stat(a)[9], os.stat(b)[9]))

        images.sort(lambda a,b: cmp(int(re.search(r'(\d+)\.\w+$',a).group(1)), 
                                    int(re.search(r'(\d+)\.\w+$',b).group(1))))

        os.chdir(cwd)

        if PILImage is None:
            log.warning('PIL (Python Imaging Library) is not installed.  ' +
                        'Images will not be cropped.')
            
        # Move images to their final location
        for src, dest in zip(images, list(self.images.values())):
            # Move the image
            directory = os.path.dirname(dest.path)
            if directory and not os.path.isdir(directory):
                os.makedirs(directory)
            try:
                shutil.copy2(os.path.join(tempdir,src), dest.path)
            except OSError:
                shutil.copy(os.path.join(tempdir,src), dest.path)

            # Crop the image
            try: 
                dest.crop()
                status.dot()
            except Exception as msg:
                import traceback
                traceback.print_exc()
                log.warning('failed to crop %s (%s)', dest.path, msg)
        
        # Remove temporary directory
        shutil.rmtree(tempdir, True)

    def writeImage(self, filename, code, context):
        """
        Write LaTeX source for the image

        Arguments:
        filename -- the name of the file that will be generated
        code -- the LaTeX code of the image
        context -- the LaTeX code of the context of the image

        """
        self.source.write('%s\n\\begin{plasTeXimage}{%s}\n%s\n\\end{plasTeXimage}\n' % (context, filename, code))

    def newImage(self, text, context='', filename=None):
        """ 
        Invoke a new image 

        Required Arguments:
        text -- the LaTeX source to be rendered in an image
        
        Keyword Arguments:
        context -- LaTeX source to be executed before the image
            is created.  This generally consists of setting counters,
            lengths, etc. that will be used by the code that
            generates the image.
        filename -- filename to force the image to.  This filename
            should not include the file extension. 

        """
        # Convert ligatures back to original string
        for dest, src in self.ownerDocument.charsubs:
            text = text.replace(src, dest)

        key = text

        # See if this image has been cached
        if key in self._cache:
            return self._cache[key]
            
        # Generate a filename
        if not filename:
            filename = self.newFilename()

        # Add the image to the current document and cache
        #log.debug('Creating %s from %s', filename, text)
        self.writeImage(filename, text, context)

        img = Image(filename, self.config['images'])

        # Populate image attrs that will be bound later
        if self.imageAttrs:
            tmpl = string.Template(self.imageAttrs)
            vars = {'filename':filename}
            for name in ['height','width','depth']:
                if getattr(img, name) is None:
                    vars['attr'] = name
                    value = DimensionPlaceholder(tmpl.substitute(vars))
                    value.imageUnits = self.imageUnits
                    setattr(img, name, value)
    
        self.images[filename] = self._cache[key] = img
        return img

    def getImage(self, node):
        """
        Get an image from the given node whatever way possible

        This method attempts to find an existing image using the
        `imageoverride' attribute.  If it finds it, the image is 
        converted to the appropriate output format and copied to the
        images directory.  If no image is available, or there was
        a problem in getting the image, an image is generated.

        Arguments:
        node -- the node to create the image from

        Returns:
        Image instance

        """
        name = getattr(node, 'imageoverride', None)
        if name is None:
            return self.newImage(node.source)

        if name in self.staticimages:
            return self.staticimages[name]

        # Copy or convert the image as needed
        path = self.newFilename()
        newext = os.path.splitext(path)[-1]
        oldext = os.path.splitext(name)[-1]
        try:
            directory = os.path.dirname(path)
            if directory and not os.path.isdir(directory):
                os.makedirs(directory)

            # If PIL isn't available or no conversion is necessary, 
            # just copy the image to the new location
            if newext == oldext or oldext in self.imageTypes:
                path = os.path.splitext(path)[0] + os.path.splitext(name)[-1]
                if PILImage is None:
                    shutil.copyfile(name, path)
                    tmpl = string.Template(self.imageAttrs)
                    width = DimensionPlaceholder(tmpl.substitute({'filename':path, 'attr':'width'}))
                    height = DimensionPlaceholder(tmpl.substitute({'filename':path, 'attr':'height'}))
                    height.imageUnits = width.imageUnits = self.imageUnits
                else:
                    img = PILImage.open(name)
                    width, height = img.size
                    scale = self.config['images']['scale-factor']
                    if scale != 1:
                        width = int(width * scale)
                        height = int(height * scale)
                        img.resize((width,height))
                        img.save(path)
                    else:
                        shutil.copyfile(name, path)
                    
            # If PIL is available, convert the image to the appropriate type
            else:
                img = PILImage.open(name)
                width, height = img.size
                scale = self.config['images']['scale-factor']
                if scale != 1:
                    width = int(width * scale)
                    height = int(height * scale)
                    img.resize((width,height))
                img.save(path)
            img = Image(path, self.ownerDocument.config['images'], width=width, height=height)
            self.staticimages[name] = img
            return img

        # If anything fails, just let the imager handle it...
        except Exception as msg:
            #log.warning('%s in image "%s".  Reverting to LaTeX to generate the image.' % (msg, name))
            pass
        return self.newImage(node.source)


class VectorImager(Imager):
    fileExtension = '.svg'

    def writePreamble(self, document):
        Imager.writePreamble(self, document)
#       self.source.write('\\usepackage{type1ec}\n')
        self.source.write('\\def\\plasTeXregister{}\n')


class WorkingFile(file):
    """
    File used for processing in a temporary directory

    When the file is closed or the object is deleted, the temporary
    directory associated with the file is deleted as well.

    """

    def __init__(self, *args, **kwargs):
        if 'tempdir' in kwargs:
            self.tempdir = kwargs['tempdir']
            del kwargs['tempdir']
        file.__init__(self, *args, **kwargs)

    def close(self):
        if self.tempdir and os.path.isdir(self.tempdir):
            shutil.rmtree(self.tempdir, True)
        file.close(self)

    def __del__(self):
        self.close()

=======
#!/usr/bin/env python

import os, time, tempfile, shutil, re, string, pickle, codecs
try: from hashlib import md5
except ImportError: from md5 import new as md5
from plasTeX.Logging import getLogger
from StringIO import StringIO
from plasTeX.Filenames import Filenames
from plasTeX.dictutils import ordereddict
import subprocess
import shlex

log = getLogger()
depthlog = getLogger('render.images.depth')
status = getLogger('status')
imagelog = getLogger('imager')

try:
    import Image as PILImage
    import ImageChops as PILImageChops
except ImportError:
    PILImage = PILImageChops = None

def autoCrop(im, bgcolor=None, margin=0):
    """
    Automatically crop image down to non-background portion

    Required Argument:
    im -- image object

    Optional Argument:
    bgcolor -- value or tuple containing the color to use for the 
        background color when cropping
    margin -- leave this many pixels around the content.  If there
        aren't that many pixels to leave, leave as many as possible.

    Returns: cropped image object and tuple containing the number
        of pixels removed from each side (left, top, right, bottom) 

    """
    if im.mode != "RGB":
        im = im.convert("RGB")

    origbbox = im.getbbox()
    if origbbox is None:
        origbbox = (0,0,im.size[0],im.size[1])

    # Figure out the background color from the corners, if needed
    if bgcolor is None:
        topleft = im.getpixel((origbbox[0],origbbox[1]))
        topright = im.getpixel((origbbox[2]-1,origbbox[1]))
        bottomleft = im.getpixel((origbbox[0],origbbox[3]-1))
        bottomright = im.getpixel((origbbox[2]-1,origbbox[3]-1))
        corners = [topleft, topright, bottomleft, bottomright]

        matches = []
        matches.append(len([x for x in corners if x == topleft]))
        matches.append(len([x for x in corners if x == topright]))
        matches.append(len([x for x in corners if x == bottomleft]))
        matches.append(len([x for x in corners if x == bottomright]))

        try: bgcolor = corners[matches.index(1)]
        except ValueError: pass
        try: bgcolor = corners[matches.index(2)]
        except ValueError: pass
        try: bgcolor = corners[matches.index(3)]
        except ValueError: pass
        try: bgcolor = corners[matches.index(4)]
        except ValueError: pass

    # Create image with only the background color
    bg = PILImage.new("RGB", im.size, bgcolor)

    # Get bounding box of non-background content
    diff = PILImageChops.difference(im, bg)
    bbox = diff.getbbox()
    if bbox:
        if margin:
            bbox = list(bbox)
            bbox[0] -= margin
            bbox[1] -= margin
            bbox[2] += margin
            bbox[3] += margin
            bbox = tuple([max(0,x) for x in bbox])
        return im.crop(bbox), tuple([abs(x-y) for x,y in zip(origbbox,bbox)]), bgcolor
    return PILImage.new("RGB", (1,1), bgcolor), (0,0,0,0), bgcolor
    return None, None, bgcolor # no contents

class Box(object):
    pass

class Dimension(float):
    """
    Dimension object used for width, height, and depth of images

    This object is simply a float value.  The value of the float 
    is in pixels.  All other units can be gotten using their 
    corresponding property.

    """
    fontSize = 15
    @property
    def ex(self): 
        return '%sex' % self.format(self / (self.fontSize * 0.6))
    @property
    def em(self): 
        return '%sem' % self.format(self / self.fontSize)
    @property
    def pt(self): 
        return '%spt' % self.format(self)
    @property
    def px(self): 
        return '%spx' % self.format(self)
    @property
    def mm(self): 
        return '%smm' % self.format(self / 72.0 * 25.4)
    @property
    def inch(self): 
        return '%sin' % self.format(self / 72.0)
    @property
    def cm(self): 
        return '%scm' % self.format(self / 72.0 * 2.54)
    @property
    def pc(self): 
        return '%spc' % self.format(self / 12.0)

    def __getattribute__(self, name):
        if name in ['in']:
            return self.inch
        return float.__getattribute__(self, name)

    def format(self, value):
        if abs(int(value) - value) < 0.0001:
            return '%s' % int(value)
        return '%0.3f' % value

    def __str__(self):
        return self.format(self)

    def __repr__(self):
        return self.format(self)
        

class DimensionPlaceholder(str):
    """ 
    Placeholder for dimensions

    Dimensions for an image aren't generally known until the end of
    the rendering process.  This object generates a placeholder
    for the dimension.

    """
    imageUnits = ''
    def __getattribute__(self, name):
        if name in ['in','ex','em','pt','px','mm','cm','pc']:
            if not self:
                return self
            vars = {'units':name}
            return self + string.Template(self.imageUnits).substitute(vars)
        return str.__getattribute__(self, name)
    def __setattribute__(self, name, value):
        if name in ['in','ex','em','pt','px','mm','cm','pc']:
            return 
        return str.__setattribute__(self, name, value)

class Image(object):
    """ Generic image object """

    def __init__(self, filename, config, width=None, height=None, alt=None,
                       depth=None, longdesc=None):
        self.filename = filename
        self.path = os.path.join(os.getcwd(), self.filename)
        self.width = width
        self.height = height
        self.alt = alt
        self.depth = depth
        self.depthRatio = 0
        self.longdesc = longdesc 
        self.config = config
        self._cropped = False
        self.bitmap = self
        self.checksum = None

    def height():
        def fget(self):
            return getattr(self.bitmap, '_height', None)
        def fset(self, value):
            if value is None:
                self._height = value
            elif isinstance(value, DimensionPlaceholder):
                self._height = value
            else:
                self._height = Dimension(value)
        return locals()
    height = property(**height())

    def width():
        def fget(self):
            return getattr(self.bitmap, '_width', None)
        def fset(self, value):
            if value is None:
                self._width = value
            elif isinstance(value, DimensionPlaceholder):
                self._width = value
            else:
                self._width = Dimension(value)
        return locals()
    width = property(**width())

    def depth():
        def fget(self):
            return getattr(self, '_depth', None)
        def fset(self, value):
            if value is None:
                self._depth = value
            elif isinstance(value, DimensionPlaceholder):
                self._depth = value
            else:
                self._depth = Dimension(value)
        return locals()
    depth = property(**depth())

    @property
    def url(self):
        base = self.config['base-url']
        if base and base.endswith('/'):
            base = base[:-1]
        if base:
            return '%s/%s' % (base, self.filename)
        return self.filename

    def crop(self):
        """ Do the actual cropping """
        if self._cropped:
            return

        # Crop an SVG image
        if os.path.splitext(self.path)[-1] in ['.svg']:
            svg = open(self.path,'r').read()

            self.width = 0
            width = re.search(r'width=(?:\'|")([^\d\.]+)\w*(?:\'|")', svg)
            if width:
                self.width = float(width)

            self.height = 0
            height = re.search(r'height=(?:\'|")([^\d\.]+)\w*(?:\'|")', svg)
            if height:
                self.height = float(height)

            self.depth = 0
            if self.bitmap and self.height:
                depth = (self.height / self.bitmap.height) * self.bitmap.depth
                if abs(depth - int(depth)) > 0.1:
                    self.depth = depth - 1
                else:
                    self.depth = depth
                
            self._cropped = True
            return

        padbaseline = self.config['baseline-padding']

        try:
            im, self.depth = self._stripBaseline(PILImage.open(self.path), 
                                             padbaseline)
            self.width, self.height = im.size
        except IOError, msg:
#           import traceback
#           traceback.print_exc()
            self._cropped = True
            log.warning(msg)
            return

        if padbaseline and self.depth > padbaseline:
            log.warning('depth of image %s (%d) is greater than the baseline padding (%s).  This may cause the image to be misaligned with surrounding text.', self.filename, self.depth, padbaseline)

        if self.config['transparent']:
            im = im.convert("P")
            lut = im.resize((256,1))
            lut.putdata(range(256))
            index = list(lut.convert("RGB").getdata()).index((255,255,255))
            im.save(self.path, transparency=index)
        else:
            im.save(self.path)

        self._cropped = True

    def __str__(self):
        return self.filename

    def __repr__(self):
        return self.filename

    def _autoCrop(self, im, bgcolor=None, margin=0):
        return autoCrop(im, bgcolor, margin)

    def _stripBaseline(self, im, padbaseline=0):
        """
        Find the baseline register mark and crop it out

        The image has to have a particular layout.  The top left corner
        must be the background color of the image.  There should be a
        square registration mark which has the bottom edge at the baseline
        of the image (see \\plasTeXregister in LaTeX code at the top
        of this file).  This registration mark should be the leftmost 
        content of the image.  If the registration mark is at the top
        of the image, the baseline is ignored.

        Required Arguments:
        im -- image to be cropped

        Keyword Arguments:
        padbaseline -- amount to pad the bottom of all cropped images.
            This allows you to use one margin-bottom for all images;
            however, you need to make sure that this padding is large 
            enough to handle the largest descender in the document.

        Returns:
        (cropped image, distance from baseline to bottom of image)

        """
        if im.mode != "RGB":
            im = im.convert("RGB")

        depth = 0

        # Crop the image so that the regitration mark is on the left edge
        im, box, background = self._autoCrop(im)

        width, height = im.size
        
        # Determine if registration mark is at top or left
        top = False
        # Found mark at top
        if im.getpixel((0,0)) != background:
            top = True
            i = 1
            # Parse past the registration mark
            # We're fudging the vertical position by 1px to catch 
            # things sitting right under the baseline.
            while i < width and im.getpixel((i,1)) != background:
                i += 1
            # Look for additional content after mark
            if i < width:
                while i < width and im.getpixel((i,1)) == background:
                    i += 1
                # If there is non-background content after mark,
                # consider the mark to be on the left
                if i < width:
                    top = False

        # Registration mark at the top
        blank = False
        if top:
            pos = height - 1
            while pos and im.getpixel((0,pos)) == background:
                pos -= 1
            depth = pos - height + 1

            # Get the height of the registration mark so it can be cropped out
            rheight = 0
            while rheight < height and im.getpixel((0,rheight)) != background:
                rheight += 1

            # If the depth is the entire height, just make depth = 0
            if -depth == (height-rheight):
                depth = 0

            # Handle empty images
            bbox = im.getbbox()
            if bbox is None or rheight == (height-1):
                blank = True
            else:
                bbox = list(bbox)
                bbox[1] = rheight

        # Registration mark on left side
        if blank or not(top) or im.getbbox()[1] == 0:
            pos = height - 1
            while pos and im.getpixel((0,pos)) == background:
                pos -= 1
            depth = pos - height + 1

            # Get the width of the registration mark so it can be cropped out
            rwidth = 0
            while rwidth < width and im.getpixel((rwidth,pos)) != background:
                rwidth += 1

            # Handle empty images
            bbox = im.getbbox()
            if bbox is None or rwidth == (width-1):
                return PILImage.new("RGB", (1,1), background), 0

            bbox = list(bbox)
            bbox[0] = rwidth

        # Crop out register mark, and autoCrop result    
        im, cropped, background = self._autoCrop(im.crop(bbox), background)

        # If the content was entirely above the baseline, 
        # we need to keep that whitespace
        depth += cropped[3]
        depthlog.debug('Depth of image %s is %s', self.filename, depth)

        # Pad all images with the given amount.  This allows you to 
        # set one margin-bottom for all images.
        if padbaseline:
            width, height = im.size
            newim = PILImage.new("RGB", (width,height+(padbaseline+depth)), background)
            newim.paste(im, im.getbbox())
            im = newim

        return im, depth
    

class Imager(object):
    """ Generic Imager """

    # The command to run on the LaTeX output file to generate images.
    # This should be overridden by the subclass.
    command = ''

    # The compiler command used to compile the LaTeX document
    compiler = 'latex'

    # Verification command to determine if the imager is available
    verification = ''

    fileExtension = '.png'

    imageAttrs = ''
    imageUnits = ''

    def __init__(self, document, imageTypes=None):
        self.config = document.config
        self.ownerDocument = document

        if imageTypes is None:
            self.imageTypes = [self.fileExtension]
        else:
            self.imageTypes = imageTypes[:]

        # Dictionary that makes sure each image is only generated once.
        # The key is the LaTeX source and the value is the image instance.
        self._cache = {}
        usednames = {}
        self._filecache = os.path.abspath(os.path.join('.cache', 
                                          self.__class__.__name__+'.images'))
        if self.config['images']['cache'] and os.path.isfile(self._filecache):
            try: 
                self._cache = pickle.load(open(self._filecache, 'r'))
                for key, value in self._cache.items():
                    if not os.path.isfile(value.filename):
                        del self._cache[key]
                        continue
                    usednames[value.filename] = None
            except ImportError:
                os.remove(self._filecache)

        # List of images in the order that they appear in the LaTeX file
        self.images = ordereddict()

        # Images that are simply copied from the source directory
        self.staticimages = ordereddict()

        # Filename generator
        self.newFilename = Filenames(self.config['images'].get('filenames', raw=True), 
                           vars={'jobname':document.userdata.get('jobname','')},
                           extension=self.fileExtension, invalid=usednames)

        # Start the document with a preamble
        self.source = StringIO()
        self.source.write('\\scrollmode\n')
        self.writePreamble(document)
        self.source.write('\\begin{document}\n')

        # Set up additional options
        self._configOptions = self.formatConfigOptions(self.config['images'])

    def formatConfigOptions(self, config):
        """
        Format configuration options as command line options

        Required Arguments:
        config -- the images section of the configuration object

        Returns: a list of two-element tuples contain option value pairs 

        Example::
            output = []
            if config['resolution']:
                output.append(('-D', config['resolution']))
            return output

        """
        return []

    def writePreamble(self, document):
        """ Write any necessary code to the preamble of the document """
        self.source.write(document.preamble.source)
        self.source.write('\\makeatletter\\oddsidemargin -0.25in\\evensidemargin -0.25in\n')

#       self.source.write('\\tracingoutput=1\n')
#       self.source.write('\\tracingonline=1\n')
#       self.source.write('\\showboxbreadth=\maxdimen\n')
#       self.source.write('\\showboxdepth=\maxdimen\n')
#       self.source.write('\\newenvironment{plasTeXimage}[1]{\\def\\@current@file{#1}\\thispagestyle{empty}\\def\\@eqnnum{}\\setbox0=\\vbox\\bgroup}{\\egroup\\typeout{imagebox:\\@current@file(\\the\\ht0+\\the\\dp0)}\\box0\\newpage}')

        self.source.write('\\@ifundefined{plasTeXimage}{'
                          '\\newenvironment{plasTeXimage}[1]{' +
                          '\\vfil\\break\\plasTeXregister' +
                          '\\thispagestyle{empty}\\def\\@eqnnum{}\\def\\tagform@{\\@gobble}' +
                          '\\ignorespaces}{}}{}\n')
        self.source.write('\\@ifundefined{plasTeXregister}{' +
                          '\\def\\plasTeXregister{\\parindent=-0.5in\\ifhmode\\hrule' +
                          '\\else\\vrule\\fi height 2pt depth 0pt ' +
                          'width 2pt\\hskip2pt}}{}\n')

    def verify(self):
        """ Verify that this commmand works on this machine """
        if self.verification:
            proc = os.popen(self.verification)
            proc.read()
            if not proc.close():
                return True
            return False

        if not self.command.strip():
            return False

        cmd = self.command.split()[0]

        if not cmd:
            return False

        proc = os.popen('%s --help' % cmd)
        proc.read()
        if not proc.close():
            return True

        return False

    @property
    def enabled(self):
        if self.config['images']['enabled'] and \
           (self.command or (type(self) is not Imager and type(self) is not VectorImager)): 
            return True
        return False

    def close(self):
        """ Invoke the rendering code """
        # Finish the document
        self.source.write('\n\\end{document}\\endinput')

        for value in self._cache.values():
            if value.checksum and os.path.isfile(value.path):
                 d = md5(open(value.path,'r').read()).digest()
                 if value.checksum != d:
                     log.warning('The image data for "%s" on the disk has changed.  You may want to clear the image cache.' % value.filename)

        # Bail out if there are no images
        if not self.images:
            return 

        if not self.enabled:
            return

        # Compile LaTeX source, then convert the output
        self.source.seek(0)
        output = self.compileLatex(self.source.read())
        if output is None:
            log.error('Compilation of the document containing the images failed.  No output file was found.')
            return

        self.convert(output)

        for value in self._cache.values():
            if value.checksum is None and os.path.isfile(value.path):
                 value.checksum = md5(open(value.path,'r').read()).digest()

        if not os.path.isdir(os.path.dirname(self._filecache)):
            os.makedirs(os.path.dirname(self._filecache))
        pickle.dump(self._cache, open(self._filecache,'w'))

    def compileLatex(self, source):
        """
        Compile the LaTeX source

        Arguments:
        source -- the LaTeX source to compile

        Returns:
        file object corresponding to the output from LaTeX

        """
        cwd = os.getcwd()

        # Make a temporary directory to work in
        tempdir = tempfile.mkdtemp()
        os.chdir(tempdir)

        filename = 'images.tex'

        # Write LaTeX source file
        if self.config['images']['save-file']:
            self.source.seek(0)
            codecs.open(os.path.join(cwd,filename), 'w', self.config['files']['input-encoding']).write(self.source.read())
        self.source.seek(0)
        codecs.open(filename, 'w', self.config['files']['input-encoding']).write(self.source.read())

        # Run LaTeX
        os.environ['SHELL'] = '/bin/sh'
        program = self.config['images']['compiler']
        if not program:
            program = self.compiler

        cmd = r'%s %s' % (program, filename)
        p = subprocess.Popen(shlex.split(cmd),
                     stdout=subprocess.PIPE,
                     stderr=subprocess.STDOUT,
                     )
        while True:
            line = p.stdout.readline()
            done = p.poll()
            if line:
                imagelog.info(str(line.strip()))        
            elif done is not None:
                break

        output = None
        for ext in ['.dvi','.pdf','.ps']:
            if os.path.isfile('images'+ext):
                output = WorkingFile('images'+ext, 'rb', tempdir=tempdir)
                break

        # Change back to original working directory
        os.chdir(cwd)

        return output

    def executeConverter(self, output):
        """ 
        Execute the actual image converter 

        Arguments:
        output -- file object pointing to the rendered LaTeX output

        Returns:
        two-element tuple.  The first element is the return code of the
        command.  The second element is the list of filenames generated.
        If the default filenames (i.e. img001.png, img002.png, ...) are
        used, you can simply return None.

        """
        open('images.out', 'wb').write(output.read())
        options = ''
        if self._configOptions:
            for opt, value in self._configOptions:
                opt, value = str(opt), str(value)
                if ' ' in value:
                    value = '"%s"' % value
                options += '%s %s ' % (opt, value)

        cmd = r'%s %s%s' % (self.command, options, 'images.out')
        p = subprocess.Popen(shlex.split(cmd),
                             stdout=subprocess.PIPE,
                             stderr=subprocess.STDOUT,
                           )
        done = None
        while True:
            line = p.stdout.readline()
            done = p.poll()
            if line:
                imagelog.info(str(line.strip()))        
            elif done is not None:
                break
        return done, None

    def convert(self, output):
        """
        Convert the output from LaTeX into images

        Arguments:
        output -- output file object

        """
        if not self.command and self.executeConverter is Imager.executeConverter:
            log.warning('No imager command is configured.  ' +
                        'No images will be created.')
            return

        cwd = os.getcwd()

        # Make a temporary directory to work in
        tempdir = tempfile.mkdtemp()
        os.chdir(tempdir)

        # Execute converter
        rc, images = self.executeConverter(output)
        if rc:
            log.warning('Image converter did not exit properly.  ' +
                        'Images may be corrupted or missing.')

        # Get a list of all of the image files
        if images is None:
            images = [f for f in os.listdir('.') 
                            if re.match(r'^img\d+\.\w+$', f)]
        if len(images) != len(self.images):
            log.warning('The number of images generated (%d) and the number of images requested (%d) is not the same.' % (len(images), len(self.images)))

        # Sort by creation date
        #images.sort(lambda a,b: cmp(os.stat(a)[9], os.stat(b)[9]))

        images.sort(lambda a,b: cmp(int(re.search(r'(\d+)\.\w+$',a).group(1)), 
                                    int(re.search(r'(\d+)\.\w+$',b).group(1))))

        os.chdir(cwd)

        if PILImage is None:
            log.warning('PIL (Python Imaging Library) is not installed.  ' +
                        'Images will not be cropped.')
            
        # Move images to their final location
        for src, dest in zip(images, self.images.values()):
            # Move the image
            directory = os.path.dirname(dest.path)
            if directory and not os.path.isdir(directory):
                os.makedirs(directory)
            try:
                shutil.copy2(os.path.join(tempdir,src), dest.path)
            except OSError:
                shutil.copy(os.path.join(tempdir,src), dest.path)

            # Crop the image
            try: 
                dest.crop()
                status.dot()
            except Exception, msg:
                import traceback
                traceback.print_exc()
                log.warning('failed to crop %s (%s)', dest.path, msg)
        
        # Remove temporary directory
        shutil.rmtree(tempdir, True)

    def writeImage(self, filename, code, context):
        """
        Write LaTeX source for the image

        Arguments:
        filename -- the name of the file that will be generated
        code -- the LaTeX code of the image
        context -- the LaTeX code of the context of the image

        """
        self.source.write('%s\n\\begin{plasTeXimage}{%s}\n%s\n\\end{plasTeXimage}\n' % (context, filename, code))

    def newImage(self, text, context='', filename=None):
        """ 
        Invoke a new image 

        Required Arguments:
        text -- the LaTeX source to be rendered in an image
        
        Keyword Arguments:
        context -- LaTeX source to be executed before the image
            is created.  This generally consists of setting counters,
            lengths, etc. that will be used by the code that
            generates the image.
        filename -- filename to force the image to.  This filename
            should not include the file extension. 

        """
        # Convert ligatures back to original string
        for dest, src in self.ownerDocument.charsubs:
            text = text.replace(src, dest)

        key = text

        # See if this image has been cached
        if self._cache.has_key(key):
            return self._cache[key]
            
        # Generate a filename
        if not filename:
            filename = self.newFilename()

        # Add the image to the current document and cache
        #log.debug('Creating %s from %s', filename, text)
        self.writeImage(filename, text, context)

        img = Image(filename, self.config['images'])

        # Populate image attrs that will be bound later
        if self.imageAttrs:
            tmpl = string.Template(self.imageAttrs)
            vars = {'filename':filename}
            for name in ['height','width','depth']:
                if getattr(img, name) is None:
                    vars['attr'] = name
                    value = DimensionPlaceholder(tmpl.substitute(vars))
                    value.imageUnits = self.imageUnits
                    setattr(img, name, value)
    
        self.images[filename] = self._cache[key] = img
        return img

    def getImage(self, node):
        """
        Get an image from the given node whatever way possible

        This method attempts to find an existing image using the
        `imageoverride' attribute.  If it finds it, the image is 
        converted to the appropriate output format and copied to the
        images directory.  If no image is available, or there was
        a problem in getting the image, an image is generated.

        Arguments:
        node -- the node to create the image from

        Returns:
        Image instance

        """
        name = getattr(node, 'imageoverride', None)
        if name is None:
            return self.newImage(node.source)

        if name in self.staticimages:
            return self.staticimages[name]

        # Copy or convert the image as needed
        path = self.newFilename()
        newext = os.path.splitext(path)[-1]
        oldext = os.path.splitext(name)[-1]
        try:
            directory = os.path.dirname(path)
            if directory and not os.path.isdir(directory):
                os.makedirs(directory)

            # If PIL isn't available or no conversion is necessary, 
            # just copy the image to the new location
            if newext == oldext or oldext in self.imageTypes:
                path = os.path.splitext(path)[0] + os.path.splitext(name)[-1]
                if PILImage is None:
                    shutil.copyfile(name, path)
                    tmpl = string.Template(self.imageAttrs)
                    width = DimensionPlaceholder(tmpl.substitute({'filename':path, 'attr':'width'}))
                    height = DimensionPlaceholder(tmpl.substitute({'filename':path, 'attr':'height'}))
                    height.imageUnits = width.imageUnits = self.imageUnits
                else:
                    img = PILImage.open(name)
                    width, height = img.size
                    scale = self.config['images']['scale-factor']
                    if scale != 1:
                        width = int(width * scale)
                        height = int(height * scale)
                        img.resize((width,height))
                        img.save(path)
                    else:
                        shutil.copyfile(name, path)
                    
            # If PIL is available, convert the image to the appropriate type
            else:
                img = PILImage.open(name)
                width, height = img.size
                scale = self.config['images']['scale-factor']
                if scale != 1:
                    width = int(width * scale)
                    height = int(height * scale)
                    img.resize((width,height))
                img.save(path)
            img = Image(path, self.ownerDocument.config['images'], width=width, height=height)
            self.staticimages[name] = img
            return img

        # If anything fails, just let the imager handle it...
        except Exception, msg:
            #log.warning('%s in image "%s".  Reverting to LaTeX to generate the image.' % (msg, name))
            pass
        return self.newImage(node.source)


class VectorImager(Imager):
    fileExtension = '.svg'

    def writePreamble(self, document):
        Imager.writePreamble(self, document)
#       self.source.write('\\usepackage{type1ec}\n')
        self.source.write('\\def\\plasTeXregister{}\n')


class WorkingFile(file):
    """
    File used for processing in a temporary directory

    When the file is closed or the object is deleted, the temporary
    directory associated with the file is deleted as well.

    """

    def __init__(self, *args, **kwargs):
        if 'tempdir' in kwargs:
            self.tempdir = kwargs['tempdir']
            del kwargs['tempdir']
        file.__init__(self, *args, **kwargs)

    def close(self):
        if self.tempdir and os.path.isdir(self.tempdir):
            shutil.rmtree(self.tempdir, True)
        file.close(self)

    def __del__(self):
        self.close()

>>>>>>> refs/remotes/origin/master<|MERGE_RESOLUTION|>--- conflicted
+++ resolved
@@ -1,4 +1,3 @@
-<<<<<<< HEAD
 #!/usr/bin/env python
 
 import os, time, tempfile, shutil, re, string, pickle, codecs
@@ -17,8 +16,8 @@
 imagelog = getLogger('imager')
 
 try:
-    import Image as PILImage
-    import ImageChops as PILImageChops
+    from PIL import Image as PILImage
+    from PIL import ImageChops as PILImageChops
 except ImportError:
     PILImage = PILImageChops = None
 
@@ -632,7 +631,8 @@
         output = None
         for ext in ['.dvi','.pdf','.ps']:
             if os.path.isfile('images'+ext):
-                output = WorkingFile('images'+ext, 'rb', tempdir=tempdir)
+                with WorkingFile('images'+ext, 'rb', tempdir=tempdir) as f:
+                    output = f.read()
                 break
 
         # Change back to original working directory
@@ -892,7 +892,7 @@
         self.source.write('\\def\\plasTeXregister{}\n')
 
 
-class WorkingFile(file):
+class WorkingFile():
     """
     File used for processing in a temporary directory
 
@@ -905,931 +905,14 @@
         if 'tempdir' in kwargs:
             self.tempdir = kwargs['tempdir']
             del kwargs['tempdir']
-        file.__init__(self, *args, **kwargs)
-
-    def close(self):
+            self.args = args
+            self.kwargs = kwargs
+            
+    def __enter__(self):
+        self.file_obj = open(*self.args, **self.kwargs)
+        return self.file_obj
+
+    def __exit__(self):
         if self.tempdir and os.path.isdir(self.tempdir):
             shutil.rmtree(self.tempdir, True)
-        file.close(self)
-
-    def __del__(self):
-        self.close()
-
-=======
-#!/usr/bin/env python
-
-import os, time, tempfile, shutil, re, string, pickle, codecs
-try: from hashlib import md5
-except ImportError: from md5 import new as md5
-from plasTeX.Logging import getLogger
-from StringIO import StringIO
-from plasTeX.Filenames import Filenames
-from plasTeX.dictutils import ordereddict
-import subprocess
-import shlex
-
-log = getLogger()
-depthlog = getLogger('render.images.depth')
-status = getLogger('status')
-imagelog = getLogger('imager')
-
-try:
-    import Image as PILImage
-    import ImageChops as PILImageChops
-except ImportError:
-    PILImage = PILImageChops = None
-
-def autoCrop(im, bgcolor=None, margin=0):
-    """
-    Automatically crop image down to non-background portion
-
-    Required Argument:
-    im -- image object
-
-    Optional Argument:
-    bgcolor -- value or tuple containing the color to use for the 
-        background color when cropping
-    margin -- leave this many pixels around the content.  If there
-        aren't that many pixels to leave, leave as many as possible.
-
-    Returns: cropped image object and tuple containing the number
-        of pixels removed from each side (left, top, right, bottom) 
-
-    """
-    if im.mode != "RGB":
-        im = im.convert("RGB")
-
-    origbbox = im.getbbox()
-    if origbbox is None:
-        origbbox = (0,0,im.size[0],im.size[1])
-
-    # Figure out the background color from the corners, if needed
-    if bgcolor is None:
-        topleft = im.getpixel((origbbox[0],origbbox[1]))
-        topright = im.getpixel((origbbox[2]-1,origbbox[1]))
-        bottomleft = im.getpixel((origbbox[0],origbbox[3]-1))
-        bottomright = im.getpixel((origbbox[2]-1,origbbox[3]-1))
-        corners = [topleft, topright, bottomleft, bottomright]
-
-        matches = []
-        matches.append(len([x for x in corners if x == topleft]))
-        matches.append(len([x for x in corners if x == topright]))
-        matches.append(len([x for x in corners if x == bottomleft]))
-        matches.append(len([x for x in corners if x == bottomright]))
-
-        try: bgcolor = corners[matches.index(1)]
-        except ValueError: pass
-        try: bgcolor = corners[matches.index(2)]
-        except ValueError: pass
-        try: bgcolor = corners[matches.index(3)]
-        except ValueError: pass
-        try: bgcolor = corners[matches.index(4)]
-        except ValueError: pass
-
-    # Create image with only the background color
-    bg = PILImage.new("RGB", im.size, bgcolor)
-
-    # Get bounding box of non-background content
-    diff = PILImageChops.difference(im, bg)
-    bbox = diff.getbbox()
-    if bbox:
-        if margin:
-            bbox = list(bbox)
-            bbox[0] -= margin
-            bbox[1] -= margin
-            bbox[2] += margin
-            bbox[3] += margin
-            bbox = tuple([max(0,x) for x in bbox])
-        return im.crop(bbox), tuple([abs(x-y) for x,y in zip(origbbox,bbox)]), bgcolor
-    return PILImage.new("RGB", (1,1), bgcolor), (0,0,0,0), bgcolor
-    return None, None, bgcolor # no contents
-
-class Box(object):
-    pass
-
-class Dimension(float):
-    """
-    Dimension object used for width, height, and depth of images
-
-    This object is simply a float value.  The value of the float 
-    is in pixels.  All other units can be gotten using their 
-    corresponding property.
-
-    """
-    fontSize = 15
-    @property
-    def ex(self): 
-        return '%sex' % self.format(self / (self.fontSize * 0.6))
-    @property
-    def em(self): 
-        return '%sem' % self.format(self / self.fontSize)
-    @property
-    def pt(self): 
-        return '%spt' % self.format(self)
-    @property
-    def px(self): 
-        return '%spx' % self.format(self)
-    @property
-    def mm(self): 
-        return '%smm' % self.format(self / 72.0 * 25.4)
-    @property
-    def inch(self): 
-        return '%sin' % self.format(self / 72.0)
-    @property
-    def cm(self): 
-        return '%scm' % self.format(self / 72.0 * 2.54)
-    @property
-    def pc(self): 
-        return '%spc' % self.format(self / 12.0)
-
-    def __getattribute__(self, name):
-        if name in ['in']:
-            return self.inch
-        return float.__getattribute__(self, name)
-
-    def format(self, value):
-        if abs(int(value) - value) < 0.0001:
-            return '%s' % int(value)
-        return '%0.3f' % value
-
-    def __str__(self):
-        return self.format(self)
-
-    def __repr__(self):
-        return self.format(self)
-        
-
-class DimensionPlaceholder(str):
-    """ 
-    Placeholder for dimensions
-
-    Dimensions for an image aren't generally known until the end of
-    the rendering process.  This object generates a placeholder
-    for the dimension.
-
-    """
-    imageUnits = ''
-    def __getattribute__(self, name):
-        if name in ['in','ex','em','pt','px','mm','cm','pc']:
-            if not self:
-                return self
-            vars = {'units':name}
-            return self + string.Template(self.imageUnits).substitute(vars)
-        return str.__getattribute__(self, name)
-    def __setattribute__(self, name, value):
-        if name in ['in','ex','em','pt','px','mm','cm','pc']:
-            return 
-        return str.__setattribute__(self, name, value)
-
-class Image(object):
-    """ Generic image object """
-
-    def __init__(self, filename, config, width=None, height=None, alt=None,
-                       depth=None, longdesc=None):
-        self.filename = filename
-        self.path = os.path.join(os.getcwd(), self.filename)
-        self.width = width
-        self.height = height
-        self.alt = alt
-        self.depth = depth
-        self.depthRatio = 0
-        self.longdesc = longdesc 
-        self.config = config
-        self._cropped = False
-        self.bitmap = self
-        self.checksum = None
-
-    def height():
-        def fget(self):
-            return getattr(self.bitmap, '_height', None)
-        def fset(self, value):
-            if value is None:
-                self._height = value
-            elif isinstance(value, DimensionPlaceholder):
-                self._height = value
-            else:
-                self._height = Dimension(value)
-        return locals()
-    height = property(**height())
-
-    def width():
-        def fget(self):
-            return getattr(self.bitmap, '_width', None)
-        def fset(self, value):
-            if value is None:
-                self._width = value
-            elif isinstance(value, DimensionPlaceholder):
-                self._width = value
-            else:
-                self._width = Dimension(value)
-        return locals()
-    width = property(**width())
-
-    def depth():
-        def fget(self):
-            return getattr(self, '_depth', None)
-        def fset(self, value):
-            if value is None:
-                self._depth = value
-            elif isinstance(value, DimensionPlaceholder):
-                self._depth = value
-            else:
-                self._depth = Dimension(value)
-        return locals()
-    depth = property(**depth())
-
-    @property
-    def url(self):
-        base = self.config['base-url']
-        if base and base.endswith('/'):
-            base = base[:-1]
-        if base:
-            return '%s/%s' % (base, self.filename)
-        return self.filename
-
-    def crop(self):
-        """ Do the actual cropping """
-        if self._cropped:
-            return
-
-        # Crop an SVG image
-        if os.path.splitext(self.path)[-1] in ['.svg']:
-            svg = open(self.path,'r').read()
-
-            self.width = 0
-            width = re.search(r'width=(?:\'|")([^\d\.]+)\w*(?:\'|")', svg)
-            if width:
-                self.width = float(width)
-
-            self.height = 0
-            height = re.search(r'height=(?:\'|")([^\d\.]+)\w*(?:\'|")', svg)
-            if height:
-                self.height = float(height)
-
-            self.depth = 0
-            if self.bitmap and self.height:
-                depth = (self.height / self.bitmap.height) * self.bitmap.depth
-                if abs(depth - int(depth)) > 0.1:
-                    self.depth = depth - 1
-                else:
-                    self.depth = depth
-                
-            self._cropped = True
-            return
-
-        padbaseline = self.config['baseline-padding']
-
-        try:
-            im, self.depth = self._stripBaseline(PILImage.open(self.path), 
-                                             padbaseline)
-            self.width, self.height = im.size
-        except IOError, msg:
-#           import traceback
-#           traceback.print_exc()
-            self._cropped = True
-            log.warning(msg)
-            return
-
-        if padbaseline and self.depth > padbaseline:
-            log.warning('depth of image %s (%d) is greater than the baseline padding (%s).  This may cause the image to be misaligned with surrounding text.', self.filename, self.depth, padbaseline)
-
-        if self.config['transparent']:
-            im = im.convert("P")
-            lut = im.resize((256,1))
-            lut.putdata(range(256))
-            index = list(lut.convert("RGB").getdata()).index((255,255,255))
-            im.save(self.path, transparency=index)
-        else:
-            im.save(self.path)
-
-        self._cropped = True
-
-    def __str__(self):
-        return self.filename
-
-    def __repr__(self):
-        return self.filename
-
-    def _autoCrop(self, im, bgcolor=None, margin=0):
-        return autoCrop(im, bgcolor, margin)
-
-    def _stripBaseline(self, im, padbaseline=0):
-        """
-        Find the baseline register mark and crop it out
-
-        The image has to have a particular layout.  The top left corner
-        must be the background color of the image.  There should be a
-        square registration mark which has the bottom edge at the baseline
-        of the image (see \\plasTeXregister in LaTeX code at the top
-        of this file).  This registration mark should be the leftmost 
-        content of the image.  If the registration mark is at the top
-        of the image, the baseline is ignored.
-
-        Required Arguments:
-        im -- image to be cropped
-
-        Keyword Arguments:
-        padbaseline -- amount to pad the bottom of all cropped images.
-            This allows you to use one margin-bottom for all images;
-            however, you need to make sure that this padding is large 
-            enough to handle the largest descender in the document.
-
-        Returns:
-        (cropped image, distance from baseline to bottom of image)
-
-        """
-        if im.mode != "RGB":
-            im = im.convert("RGB")
-
-        depth = 0
-
-        # Crop the image so that the regitration mark is on the left edge
-        im, box, background = self._autoCrop(im)
-
-        width, height = im.size
-        
-        # Determine if registration mark is at top or left
-        top = False
-        # Found mark at top
-        if im.getpixel((0,0)) != background:
-            top = True
-            i = 1
-            # Parse past the registration mark
-            # We're fudging the vertical position by 1px to catch 
-            # things sitting right under the baseline.
-            while i < width and im.getpixel((i,1)) != background:
-                i += 1
-            # Look for additional content after mark
-            if i < width:
-                while i < width and im.getpixel((i,1)) == background:
-                    i += 1
-                # If there is non-background content after mark,
-                # consider the mark to be on the left
-                if i < width:
-                    top = False
-
-        # Registration mark at the top
-        blank = False
-        if top:
-            pos = height - 1
-            while pos and im.getpixel((0,pos)) == background:
-                pos -= 1
-            depth = pos - height + 1
-
-            # Get the height of the registration mark so it can be cropped out
-            rheight = 0
-            while rheight < height and im.getpixel((0,rheight)) != background:
-                rheight += 1
-
-            # If the depth is the entire height, just make depth = 0
-            if -depth == (height-rheight):
-                depth = 0
-
-            # Handle empty images
-            bbox = im.getbbox()
-            if bbox is None or rheight == (height-1):
-                blank = True
-            else:
-                bbox = list(bbox)
-                bbox[1] = rheight
-
-        # Registration mark on left side
-        if blank or not(top) or im.getbbox()[1] == 0:
-            pos = height - 1
-            while pos and im.getpixel((0,pos)) == background:
-                pos -= 1
-            depth = pos - height + 1
-
-            # Get the width of the registration mark so it can be cropped out
-            rwidth = 0
-            while rwidth < width and im.getpixel((rwidth,pos)) != background:
-                rwidth += 1
-
-            # Handle empty images
-            bbox = im.getbbox()
-            if bbox is None or rwidth == (width-1):
-                return PILImage.new("RGB", (1,1), background), 0
-
-            bbox = list(bbox)
-            bbox[0] = rwidth
-
-        # Crop out register mark, and autoCrop result    
-        im, cropped, background = self._autoCrop(im.crop(bbox), background)
-
-        # If the content was entirely above the baseline, 
-        # we need to keep that whitespace
-        depth += cropped[3]
-        depthlog.debug('Depth of image %s is %s', self.filename, depth)
-
-        # Pad all images with the given amount.  This allows you to 
-        # set one margin-bottom for all images.
-        if padbaseline:
-            width, height = im.size
-            newim = PILImage.new("RGB", (width,height+(padbaseline+depth)), background)
-            newim.paste(im, im.getbbox())
-            im = newim
-
-        return im, depth
-    
-
-class Imager(object):
-    """ Generic Imager """
-
-    # The command to run on the LaTeX output file to generate images.
-    # This should be overridden by the subclass.
-    command = ''
-
-    # The compiler command used to compile the LaTeX document
-    compiler = 'latex'
-
-    # Verification command to determine if the imager is available
-    verification = ''
-
-    fileExtension = '.png'
-
-    imageAttrs = ''
-    imageUnits = ''
-
-    def __init__(self, document, imageTypes=None):
-        self.config = document.config
-        self.ownerDocument = document
-
-        if imageTypes is None:
-            self.imageTypes = [self.fileExtension]
-        else:
-            self.imageTypes = imageTypes[:]
-
-        # Dictionary that makes sure each image is only generated once.
-        # The key is the LaTeX source and the value is the image instance.
-        self._cache = {}
-        usednames = {}
-        self._filecache = os.path.abspath(os.path.join('.cache', 
-                                          self.__class__.__name__+'.images'))
-        if self.config['images']['cache'] and os.path.isfile(self._filecache):
-            try: 
-                self._cache = pickle.load(open(self._filecache, 'r'))
-                for key, value in self._cache.items():
-                    if not os.path.isfile(value.filename):
-                        del self._cache[key]
-                        continue
-                    usednames[value.filename] = None
-            except ImportError:
-                os.remove(self._filecache)
-
-        # List of images in the order that they appear in the LaTeX file
-        self.images = ordereddict()
-
-        # Images that are simply copied from the source directory
-        self.staticimages = ordereddict()
-
-        # Filename generator
-        self.newFilename = Filenames(self.config['images'].get('filenames', raw=True), 
-                           vars={'jobname':document.userdata.get('jobname','')},
-                           extension=self.fileExtension, invalid=usednames)
-
-        # Start the document with a preamble
-        self.source = StringIO()
-        self.source.write('\\scrollmode\n')
-        self.writePreamble(document)
-        self.source.write('\\begin{document}\n')
-
-        # Set up additional options
-        self._configOptions = self.formatConfigOptions(self.config['images'])
-
-    def formatConfigOptions(self, config):
-        """
-        Format configuration options as command line options
-
-        Required Arguments:
-        config -- the images section of the configuration object
-
-        Returns: a list of two-element tuples contain option value pairs 
-
-        Example::
-            output = []
-            if config['resolution']:
-                output.append(('-D', config['resolution']))
-            return output
-
-        """
-        return []
-
-    def writePreamble(self, document):
-        """ Write any necessary code to the preamble of the document """
-        self.source.write(document.preamble.source)
-        self.source.write('\\makeatletter\\oddsidemargin -0.25in\\evensidemargin -0.25in\n')
-
-#       self.source.write('\\tracingoutput=1\n')
-#       self.source.write('\\tracingonline=1\n')
-#       self.source.write('\\showboxbreadth=\maxdimen\n')
-#       self.source.write('\\showboxdepth=\maxdimen\n')
-#       self.source.write('\\newenvironment{plasTeXimage}[1]{\\def\\@current@file{#1}\\thispagestyle{empty}\\def\\@eqnnum{}\\setbox0=\\vbox\\bgroup}{\\egroup\\typeout{imagebox:\\@current@file(\\the\\ht0+\\the\\dp0)}\\box0\\newpage}')
-
-        self.source.write('\\@ifundefined{plasTeXimage}{'
-                          '\\newenvironment{plasTeXimage}[1]{' +
-                          '\\vfil\\break\\plasTeXregister' +
-                          '\\thispagestyle{empty}\\def\\@eqnnum{}\\def\\tagform@{\\@gobble}' +
-                          '\\ignorespaces}{}}{}\n')
-        self.source.write('\\@ifundefined{plasTeXregister}{' +
-                          '\\def\\plasTeXregister{\\parindent=-0.5in\\ifhmode\\hrule' +
-                          '\\else\\vrule\\fi height 2pt depth 0pt ' +
-                          'width 2pt\\hskip2pt}}{}\n')
-
-    def verify(self):
-        """ Verify that this commmand works on this machine """
-        if self.verification:
-            proc = os.popen(self.verification)
-            proc.read()
-            if not proc.close():
-                return True
-            return False
-
-        if not self.command.strip():
-            return False
-
-        cmd = self.command.split()[0]
-
-        if not cmd:
-            return False
-
-        proc = os.popen('%s --help' % cmd)
-        proc.read()
-        if not proc.close():
-            return True
-
-        return False
-
-    @property
-    def enabled(self):
-        if self.config['images']['enabled'] and \
-           (self.command or (type(self) is not Imager and type(self) is not VectorImager)): 
-            return True
-        return False
-
-    def close(self):
-        """ Invoke the rendering code """
-        # Finish the document
-        self.source.write('\n\\end{document}\\endinput')
-
-        for value in self._cache.values():
-            if value.checksum and os.path.isfile(value.path):
-                 d = md5(open(value.path,'r').read()).digest()
-                 if value.checksum != d:
-                     log.warning('The image data for "%s" on the disk has changed.  You may want to clear the image cache.' % value.filename)
-
-        # Bail out if there are no images
-        if not self.images:
-            return 
-
-        if not self.enabled:
-            return
-
-        # Compile LaTeX source, then convert the output
-        self.source.seek(0)
-        output = self.compileLatex(self.source.read())
-        if output is None:
-            log.error('Compilation of the document containing the images failed.  No output file was found.')
-            return
-
-        self.convert(output)
-
-        for value in self._cache.values():
-            if value.checksum is None and os.path.isfile(value.path):
-                 value.checksum = md5(open(value.path,'r').read()).digest()
-
-        if not os.path.isdir(os.path.dirname(self._filecache)):
-            os.makedirs(os.path.dirname(self._filecache))
-        pickle.dump(self._cache, open(self._filecache,'w'))
-
-    def compileLatex(self, source):
-        """
-        Compile the LaTeX source
-
-        Arguments:
-        source -- the LaTeX source to compile
-
-        Returns:
-        file object corresponding to the output from LaTeX
-
-        """
-        cwd = os.getcwd()
-
-        # Make a temporary directory to work in
-        tempdir = tempfile.mkdtemp()
-        os.chdir(tempdir)
-
-        filename = 'images.tex'
-
-        # Write LaTeX source file
-        if self.config['images']['save-file']:
-            self.source.seek(0)
-            codecs.open(os.path.join(cwd,filename), 'w', self.config['files']['input-encoding']).write(self.source.read())
-        self.source.seek(0)
-        codecs.open(filename, 'w', self.config['files']['input-encoding']).write(self.source.read())
-
-        # Run LaTeX
-        os.environ['SHELL'] = '/bin/sh'
-        program = self.config['images']['compiler']
-        if not program:
-            program = self.compiler
-
-        cmd = r'%s %s' % (program, filename)
-        p = subprocess.Popen(shlex.split(cmd),
-                     stdout=subprocess.PIPE,
-                     stderr=subprocess.STDOUT,
-                     )
-        while True:
-            line = p.stdout.readline()
-            done = p.poll()
-            if line:
-                imagelog.info(str(line.strip()))        
-            elif done is not None:
-                break
-
-        output = None
-        for ext in ['.dvi','.pdf','.ps']:
-            if os.path.isfile('images'+ext):
-                output = WorkingFile('images'+ext, 'rb', tempdir=tempdir)
-                break
-
-        # Change back to original working directory
-        os.chdir(cwd)
-
-        return output
-
-    def executeConverter(self, output):
-        """ 
-        Execute the actual image converter 
-
-        Arguments:
-        output -- file object pointing to the rendered LaTeX output
-
-        Returns:
-        two-element tuple.  The first element is the return code of the
-        command.  The second element is the list of filenames generated.
-        If the default filenames (i.e. img001.png, img002.png, ...) are
-        used, you can simply return None.
-
-        """
-        open('images.out', 'wb').write(output.read())
-        options = ''
-        if self._configOptions:
-            for opt, value in self._configOptions:
-                opt, value = str(opt), str(value)
-                if ' ' in value:
-                    value = '"%s"' % value
-                options += '%s %s ' % (opt, value)
-
-        cmd = r'%s %s%s' % (self.command, options, 'images.out')
-        p = subprocess.Popen(shlex.split(cmd),
-                             stdout=subprocess.PIPE,
-                             stderr=subprocess.STDOUT,
-                           )
-        done = None
-        while True:
-            line = p.stdout.readline()
-            done = p.poll()
-            if line:
-                imagelog.info(str(line.strip()))        
-            elif done is not None:
-                break
-        return done, None
-
-    def convert(self, output):
-        """
-        Convert the output from LaTeX into images
-
-        Arguments:
-        output -- output file object
-
-        """
-        if not self.command and self.executeConverter is Imager.executeConverter:
-            log.warning('No imager command is configured.  ' +
-                        'No images will be created.')
-            return
-
-        cwd = os.getcwd()
-
-        # Make a temporary directory to work in
-        tempdir = tempfile.mkdtemp()
-        os.chdir(tempdir)
-
-        # Execute converter
-        rc, images = self.executeConverter(output)
-        if rc:
-            log.warning('Image converter did not exit properly.  ' +
-                        'Images may be corrupted or missing.')
-
-        # Get a list of all of the image files
-        if images is None:
-            images = [f for f in os.listdir('.') 
-                            if re.match(r'^img\d+\.\w+$', f)]
-        if len(images) != len(self.images):
-            log.warning('The number of images generated (%d) and the number of images requested (%d) is not the same.' % (len(images), len(self.images)))
-
-        # Sort by creation date
-        #images.sort(lambda a,b: cmp(os.stat(a)[9], os.stat(b)[9]))
-
-        images.sort(lambda a,b: cmp(int(re.search(r'(\d+)\.\w+$',a).group(1)), 
-                                    int(re.search(r'(\d+)\.\w+$',b).group(1))))
-
-        os.chdir(cwd)
-
-        if PILImage is None:
-            log.warning('PIL (Python Imaging Library) is not installed.  ' +
-                        'Images will not be cropped.')
-            
-        # Move images to their final location
-        for src, dest in zip(images, self.images.values()):
-            # Move the image
-            directory = os.path.dirname(dest.path)
-            if directory and not os.path.isdir(directory):
-                os.makedirs(directory)
-            try:
-                shutil.copy2(os.path.join(tempdir,src), dest.path)
-            except OSError:
-                shutil.copy(os.path.join(tempdir,src), dest.path)
-
-            # Crop the image
-            try: 
-                dest.crop()
-                status.dot()
-            except Exception, msg:
-                import traceback
-                traceback.print_exc()
-                log.warning('failed to crop %s (%s)', dest.path, msg)
-        
-        # Remove temporary directory
-        shutil.rmtree(tempdir, True)
-
-    def writeImage(self, filename, code, context):
-        """
-        Write LaTeX source for the image
-
-        Arguments:
-        filename -- the name of the file that will be generated
-        code -- the LaTeX code of the image
-        context -- the LaTeX code of the context of the image
-
-        """
-        self.source.write('%s\n\\begin{plasTeXimage}{%s}\n%s\n\\end{plasTeXimage}\n' % (context, filename, code))
-
-    def newImage(self, text, context='', filename=None):
-        """ 
-        Invoke a new image 
-
-        Required Arguments:
-        text -- the LaTeX source to be rendered in an image
-        
-        Keyword Arguments:
-        context -- LaTeX source to be executed before the image
-            is created.  This generally consists of setting counters,
-            lengths, etc. that will be used by the code that
-            generates the image.
-        filename -- filename to force the image to.  This filename
-            should not include the file extension. 
-
-        """
-        # Convert ligatures back to original string
-        for dest, src in self.ownerDocument.charsubs:
-            text = text.replace(src, dest)
-
-        key = text
-
-        # See if this image has been cached
-        if self._cache.has_key(key):
-            return self._cache[key]
-            
-        # Generate a filename
-        if not filename:
-            filename = self.newFilename()
-
-        # Add the image to the current document and cache
-        #log.debug('Creating %s from %s', filename, text)
-        self.writeImage(filename, text, context)
-
-        img = Image(filename, self.config['images'])
-
-        # Populate image attrs that will be bound later
-        if self.imageAttrs:
-            tmpl = string.Template(self.imageAttrs)
-            vars = {'filename':filename}
-            for name in ['height','width','depth']:
-                if getattr(img, name) is None:
-                    vars['attr'] = name
-                    value = DimensionPlaceholder(tmpl.substitute(vars))
-                    value.imageUnits = self.imageUnits
-                    setattr(img, name, value)
-    
-        self.images[filename] = self._cache[key] = img
-        return img
-
-    def getImage(self, node):
-        """
-        Get an image from the given node whatever way possible
-
-        This method attempts to find an existing image using the
-        `imageoverride' attribute.  If it finds it, the image is 
-        converted to the appropriate output format and copied to the
-        images directory.  If no image is available, or there was
-        a problem in getting the image, an image is generated.
-
-        Arguments:
-        node -- the node to create the image from
-
-        Returns:
-        Image instance
-
-        """
-        name = getattr(node, 'imageoverride', None)
-        if name is None:
-            return self.newImage(node.source)
-
-        if name in self.staticimages:
-            return self.staticimages[name]
-
-        # Copy or convert the image as needed
-        path = self.newFilename()
-        newext = os.path.splitext(path)[-1]
-        oldext = os.path.splitext(name)[-1]
-        try:
-            directory = os.path.dirname(path)
-            if directory and not os.path.isdir(directory):
-                os.makedirs(directory)
-
-            # If PIL isn't available or no conversion is necessary, 
-            # just copy the image to the new location
-            if newext == oldext or oldext in self.imageTypes:
-                path = os.path.splitext(path)[0] + os.path.splitext(name)[-1]
-                if PILImage is None:
-                    shutil.copyfile(name, path)
-                    tmpl = string.Template(self.imageAttrs)
-                    width = DimensionPlaceholder(tmpl.substitute({'filename':path, 'attr':'width'}))
-                    height = DimensionPlaceholder(tmpl.substitute({'filename':path, 'attr':'height'}))
-                    height.imageUnits = width.imageUnits = self.imageUnits
-                else:
-                    img = PILImage.open(name)
-                    width, height = img.size
-                    scale = self.config['images']['scale-factor']
-                    if scale != 1:
-                        width = int(width * scale)
-                        height = int(height * scale)
-                        img.resize((width,height))
-                        img.save(path)
-                    else:
-                        shutil.copyfile(name, path)
-                    
-            # If PIL is available, convert the image to the appropriate type
-            else:
-                img = PILImage.open(name)
-                width, height = img.size
-                scale = self.config['images']['scale-factor']
-                if scale != 1:
-                    width = int(width * scale)
-                    height = int(height * scale)
-                    img.resize((width,height))
-                img.save(path)
-            img = Image(path, self.ownerDocument.config['images'], width=width, height=height)
-            self.staticimages[name] = img
-            return img
-
-        # If anything fails, just let the imager handle it...
-        except Exception, msg:
-            #log.warning('%s in image "%s".  Reverting to LaTeX to generate the image.' % (msg, name))
-            pass
-        return self.newImage(node.source)
-
-
-class VectorImager(Imager):
-    fileExtension = '.svg'
-
-    def writePreamble(self, document):
-        Imager.writePreamble(self, document)
-#       self.source.write('\\usepackage{type1ec}\n')
-        self.source.write('\\def\\plasTeXregister{}\n')
-
-
-class WorkingFile(file):
-    """
-    File used for processing in a temporary directory
-
-    When the file is closed or the object is deleted, the temporary
-    directory associated with the file is deleted as well.
-
-    """
-
-    def __init__(self, *args, **kwargs):
-        if 'tempdir' in kwargs:
-            self.tempdir = kwargs['tempdir']
-            del kwargs['tempdir']
-        file.__init__(self, *args, **kwargs)
-
-    def close(self):
-        if self.tempdir and os.path.isdir(self.tempdir):
-            shutil.rmtree(self.tempdir, True)
-        file.close(self)
-
-    def __del__(self):
-        self.close()
-
->>>>>>> refs/remotes/origin/master+        self.file_obj.close()
